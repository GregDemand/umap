# Author: Leland McInnes <leland.mcinnes@gmail.com>
#
# License: BSD 3 clause
from __future__ import print_function

import locale
from warnings import warn
import time

from scipy.optimize import curve_fit
from sklearn.base import BaseEstimator
from sklearn.utils import check_random_state, check_array
from sklearn.metrics import pairwise_distances
from sklearn.preprocessing import normalize
from sklearn.neighbors import KDTree

try:
    import joblib
except ImportError:
    # sklearn.externals.joblib is deprecated in 0.21, will be removed in 0.23
    from sklearn.externals import joblib

import numpy as np
import scipy.sparse
import scipy.sparse.csgraph
import numba

import umap.distances as dist

import umap.sparse as sparse
import umap.sparse_nndescent as sparse_nn

from umap.utils import (
    tau_rand_int,
    deheap_sort,
    submatrix,
    ts,
    csr_unique,
    fast_knn_indices,
)
from umap.rp_tree import rptree_leaf_array, make_forest
from umap.nndescent import (
    # make_nn_descent,
    # make_initialisations,
    # make_initialized_nnd_search,
    nn_descent,
    initialized_nnd_search,
    initialise_search,
)
from umap.rp_tree import rptree_leaf_array, make_forest
from umap.spectral import spectral_layout
from umap.utils import deheap_sort, submatrix
from umap.layouts import (
    optimize_layout_euclidean,
    optimize_layout_generic,
    optimize_layout_inverse,
)

try:
    # Use pynndescent, if installed (python 3 only)
    from pynndescent import NNDescent
    from pynndescent.distances import named_distances as pynn_named_distances
    from pynndescent.sparse import sparse_named_distances as pynn_sparse_named_distances

    _HAVE_PYNNDESCENT = True
except ImportError:
    _HAVE_PYNNDESCENT = False

locale.setlocale(locale.LC_NUMERIC, "C")

INT32_MIN = np.iinfo(np.int32).min + 1
INT32_MAX = np.iinfo(np.int32).max - 1

SMOOTH_K_TOLERANCE = 1e-5
MIN_K_DIST_SCALE = 1e-3
NPY_INFINITY = np.inf


def breadth_first_search(adjmat, start, min_vertices):
    explored = []
    queue = [start]
    levels = {}
    levels[start] = 0
    max_level = np.inf
    visited = [start]

    while queue:
        node = queue.pop(0)
        explored.append(node)
        if max_level == np.inf and len(explored) > min_vertices:
            max_level = max(levels.values())

        if levels[node] + 1 < max_level:
            neighbors = adjmat[node].indices
            for neighbour in neighbors:
                if neighbour not in visited:
                    queue.append(neighbour)
                    visited.append(neighbour)

                    levels[neighbour] = levels[node] + 1

    return np.array(explored)


@numba.njit(
    locals={
        "psum": numba.types.float32,
        "lo": numba.types.float32,
        "mid": numba.types.float32,
        "hi": numba.types.float32,
    },
    fastmath=True,
)  # benchmarking `parallel=True` shows it to *decrease* performance
def smooth_knn_dist(distances, k, n_iter=64, local_connectivity=1.0, bandwidth=1.0):
    """Compute a continuous version of the distance to the kth nearest
    neighbor. That is, this is similar to knn-distance but allows continuous
    k values rather than requiring an integral k. In essence we are simply
    computing the distance such that the cardinality of fuzzy set we generate
    is k.

    Parameters
    ----------
    distances: array of shape (n_samples, n_neighbors)
        Distances to nearest neighbors for each samples. Each row should be a
        sorted list of distances to a given samples nearest neighbors.

    k: float
        The number of nearest neighbors to approximate for.

    n_iter: int (optional, default 64)
        We need to binary search for the correct distance value. This is the
        max number of iterations to use in such a search.

    local_connectivity: int (optional, default 1)
        The local connectivity required -- i.e. the number of nearest
        neighbors that should be assumed to be connected at a local level.
        The higher this value the more connected the manifold becomes
        locally. In practice this should be not more than the local intrinsic
        dimension of the manifold.

    bandwidth: float (optional, default 1)
        The target bandwidth of the kernel, larger values will produce
        larger return values.

    Returns
    -------
    knn_dist: array of shape (n_samples,)
        The distance to kth nearest neighbor, as suitably approximated.

    nn_dist: array of shape (n_samples,)
        The distance to the 1st nearest neighbor for each point.
    """
    target = np.log2(k) * bandwidth
    rho = np.zeros(distances.shape[0], dtype=np.float32)
    result = np.zeros(distances.shape[0], dtype=np.float32)

    mean_distances = np.mean(distances)

    for i in range(distances.shape[0]):
        lo = 0.0
        hi = NPY_INFINITY
        mid = 1.0

        # TODO: This is very inefficient, but will do for now. FIXME
        ith_distances = distances[i]
        non_zero_dists = ith_distances[ith_distances > 0.0]
        if non_zero_dists.shape[0] >= local_connectivity:
            index = int(np.floor(local_connectivity))
            interpolation = local_connectivity - index
            if index > 0:
                rho[i] = non_zero_dists[index - 1]
                if interpolation > SMOOTH_K_TOLERANCE:
                    rho[i] += interpolation * (
                        non_zero_dists[index] - non_zero_dists[index - 1]
                    )
            else:
                rho[i] = interpolation * non_zero_dists[0]
        elif non_zero_dists.shape[0] > 0:
            rho[i] = np.max(non_zero_dists)

        for n in range(n_iter):

            psum = 0.0
            for j in range(1, distances.shape[1]):
                d = distances[i, j] - rho[i]
                if d > 0:
                    psum += np.exp(-(d / mid))
                else:
                    psum += 1.0

            if np.fabs(psum - target) < SMOOTH_K_TOLERANCE:
                break

            if psum > target:
                hi = mid
                mid = (lo + hi) / 2.0
            else:
                lo = mid
                if hi == NPY_INFINITY:
                    mid *= 2
                else:
                    mid = (lo + hi) / 2.0

        result[i] = mid

        # TODO: This is very inefficient, but will do for now. FIXME
        if rho[i] > 0.0:
            mean_ith_distances = np.mean(ith_distances)
            if result[i] < MIN_K_DIST_SCALE * mean_ith_distances:
                result[i] = MIN_K_DIST_SCALE * mean_ith_distances
        else:
            if result[i] < MIN_K_DIST_SCALE * mean_distances:
                result[i] = MIN_K_DIST_SCALE * mean_distances

    return result, rho


def nearest_neighbors(
    X,
    n_neighbors,
    metric,
    metric_kwds,
    angular,
    random_state,
    low_memory=False,
    use_pynndescent=True,
    verbose=False,
):
    """Compute the ``n_neighbors`` nearest points for each data point in ``X``
    under ``metric``. This may be exact, but more likely is approximated via
    nearest neighbor descent.

    Parameters
    ----------
    X: array of shape (n_samples, n_features)
        The input data to compute the k-neighbor graph of.

    n_neighbors: int
        The number of nearest neighbors to compute for each sample in ``X``.

    metric: string or callable
        The metric to use for the computation.

    metric_kwds: dict
        Any arguments to pass to the metric computation function.

    angular: bool
        Whether to use angular rp trees in NN approximation.

    random_state: np.random state
        The random state to use for approximate NN computations.

    low_memory: bool (optional, default False)
        Whether to pursue lower memory NNdescent.

    verbose: bool (optional, default False)
        Whether to print status data during the computation.

    Returns
    -------
    knn_indices: array of shape (n_samples, n_neighbors)
        The indices on the ``n_neighbors`` closest points in the dataset.

    knn_dists: array of shape (n_samples, n_neighbors)
        The distances to the ``n_neighbors`` closest points in the dataset.

    rp_forest: list of trees
        The random projection forest used for searching (if used, None otherwise)
    """
    if verbose:
        print(ts(), "Finding Nearest Neighbors")

    if metric == "precomputed":
        # Note that this does not support sparse distance matrices yet ...
        # Compute indices of n nearest neighbors
        knn_indices = fast_knn_indices(X, n_neighbors)
        # knn_indices = np.argsort(X)[:, :n_neighbors]
        # Compute the nearest neighbor distances
        #   (equivalent to np.sort(X)[:,:n_neighbors])
        knn_dists = X[np.arange(X.shape[0])[:, None], knn_indices].copy()

        rp_forest = []
    else:
        # TODO: Hacked values for now
        n_trees = 5 + int(round((X.shape[0]) ** 0.5 / 20.0))
        n_iters = max(5, int(round(np.log2(X.shape[0]))))

        if _HAVE_PYNNDESCENT and use_pynndescent:
            nnd = NNDescent(
                X,
                n_neighbors=n_neighbors,
                metric=metric,
                metric_kwds=metric_kwds,
                random_state=random_state,
                n_trees=n_trees,
                n_iters=n_iters,
                max_candidates=60,
                low_memory=low_memory,
                verbose=verbose,
            )
            knn_indices, knn_dists = nnd.neighbor_graph
            rp_forest = nnd
        else:
            # Otherwise fall back to nn descent in umap
            if callable(metric):
                _distance_func = metric
            elif metric in dist.named_distances:
                _distance_func = dist.named_distances[metric]
            else:
                raise ValueError("Metric is neither callable, nor a recognised string")

            rng_state = random_state.randint(INT32_MIN, INT32_MAX, 3).astype(np.int64)

            if scipy.sparse.isspmatrix_csr(X):
                if callable(metric):
                    _distance_func = metric
                else:
                    try:
                        _distance_func = sparse.sparse_named_distances[metric]
                        if metric in sparse.sparse_need_n_features:
                            metric_kwds["n_features"] = X.shape[1]
                    except KeyError as e:
                        raise ValueError(
                            "Metric {} not supported for sparse data".format(metric)
                        ) from e

                # Create a partial function for distances with arguments
                if len(metric_kwds) > 0:
                    dist_args = tuple(metric_kwds.values())

                    @numba.njit()
                    def _partial_dist_func(ind1, data1, ind2, data2):
                        return _distance_func(ind1, data1, ind2, data2, *dist_args)

                    distance_func = _partial_dist_func
                else:
                    distance_func = _distance_func
                # metric_nn_descent = sparse.make_sparse_nn_descent(
                #     distance_func, tuple(metric_kwds.values())
                # )

                if verbose:
                    print(ts(), "Building RP forest with", str(n_trees), "trees")

                rp_forest = make_forest(X, n_neighbors, n_trees, rng_state, angular)
                leaf_array = rptree_leaf_array(rp_forest)

                if verbose:
                    print(ts(), "NN descent for", str(n_iters), "iterations")
                knn_indices, knn_dists = sparse_nn.sparse_nn_descent(
                    X.indices,
                    X.indptr,
                    X.data,
                    X.shape[0],
                    n_neighbors,
                    rng_state,
                    max_candidates=60,
                    sparse_dist=distance_func,
                    low_memory=low_memory,
                    rp_tree_init=True,
                    leaf_array=leaf_array,
                    n_iters=n_iters,
                    verbose=verbose,
                )
            else:
                # metric_nn_descent = make_nn_descent(
                #     distance_func, tuple(metric_kwds.values())
                # )
                if len(metric_kwds) > 0:
                    dist_args = tuple(metric_kwds.values())

                    @numba.njit()
                    def _partial_dist_func(x, y):
                        return _distance_func(x, y, *dist_args)

                    distance_func = _partial_dist_func
                else:
                    distance_func = _distance_func

                if verbose:
                    print(ts(), "Building RP forest with", str(n_trees), "trees")
                rp_forest = make_forest(X, n_neighbors, n_trees, rng_state, angular)
                leaf_array = rptree_leaf_array(rp_forest)
                if verbose:
                    print(ts(), "NN descent for", str(n_iters), "iterations")
                knn_indices, knn_dists = nn_descent(
                    X,
                    n_neighbors,
                    rng_state,
                    max_candidates=60,
                    dist=distance_func,
                    low_memory=low_memory,
                    rp_tree_init=True,
                    leaf_array=leaf_array,
                    n_iters=n_iters,
                    verbose=verbose,
                )

            if np.any(knn_indices < 0):
                warn(
                    "Failed to correctly find n_neighbors for some samples."
                    "Results may be less than ideal. Try re-running with"
                    "different parameters."
                )
    if verbose:
        print(ts(), "Finished Nearest Neighbor Search")
    return knn_indices, knn_dists, rp_forest


@numba.njit(
    locals={
        "knn_dists": numba.types.float32[:, ::1],
        "sigmas": numba.types.float32[::1],
        "rhos": numba.types.float32[::1],
        "val": numba.types.float32,
    },
    parallel=True,
    fastmath=True,
)
def compute_membership_strengths(knn_indices, knn_dists, sigmas, rhos):
    """Construct the membership strength data for the 1-skeleton of each local
    fuzzy simplicial set -- this is formed as a sparse matrix where each row is
    a local fuzzy simplicial set, with a membership strength for the
    1-simplex to each other data point.

    Parameters
    ----------
    knn_indices: array of shape (n_samples, n_neighbors)
        The indices on the ``n_neighbors`` closest points in the dataset.

    knn_dists: array of shape (n_samples, n_neighbors)
        The distances to the ``n_neighbors`` closest points in the dataset.

    sigmas: array of shape(n_samples)
        The normalization factor derived from the metric tensor approximation.

    rhos: array of shape(n_samples)
        The local connectivity adjustment.

    Returns
    -------
    rows: array of shape (n_samples * n_neighbors)
        Row data for the resulting sparse matrix (coo format)

    cols: array of shape (n_samples * n_neighbors)
        Column data for the resulting sparse matrix (coo format)

    vals: array of shape (n_samples * n_neighbors)
        Entries for the resulting sparse matrix (coo format)
    """
    n_samples = knn_indices.shape[0]
    n_neighbors = knn_indices.shape[1]

    rows = np.zeros(knn_indices.size, dtype=np.int32)
    cols = np.zeros(knn_indices.size, dtype=np.int32)
    vals = np.zeros(knn_indices.size, dtype=np.float32)

    for i in range(n_samples):
        for j in range(n_neighbors):
            if knn_indices[i, j] == -1:
                continue  # We didn't get the full knn for i
            if knn_indices[i, j] == i:
                val = 0.0
            elif knn_dists[i, j] - rhos[i] <= 0.0 or sigmas[i] == 0.0:
                val = 1.0
            else:
                val = np.exp(-((knn_dists[i, j] - rhos[i]) / (sigmas[i])))

            rows[i * n_neighbors + j] = i
            cols[i * n_neighbors + j] = knn_indices[i, j]
            vals[i * n_neighbors + j] = val

    return rows, cols, vals


def fuzzy_simplicial_set(
    X,
    n_neighbors,
    random_state,
    metric,
    metric_kwds={},
    knn_indices=None,
    knn_dists=None,
    angular=False,
    set_op_mix_ratio=1.0,
    local_connectivity=1.0,
    apply_set_operations=True,
    verbose=False,
):
    """Given a set of data X, a neighborhood size, and a measure of distance
    compute the fuzzy simplicial set (here represented as a fuzzy graph in
    the form of a sparse matrix) associated to the data. This is done by
    locally approximating geodesic distance at each point, creating a fuzzy
    simplicial set for each such point, and then combining all the local
    fuzzy simplicial sets into a global one via a fuzzy union.

    Parameters
    ----------
    X: array of shape (n_samples, n_features)
        The data to be modelled as a fuzzy simplicial set.

    n_neighbors: int
        The number of neighbors to use to approximate geodesic distance.
        Larger numbers induce more global estimates of the manifold that can
        miss finer detail, while smaller values will focus on fine manifold
        structure to the detriment of the larger picture.

    random_state: numpy RandomState or equivalent
        A state capable being used as a numpy random state.

    metric: string or function (optional, default 'euclidean')
        The metric to use to compute distances in high dimensional space.
        If a string is passed it must match a valid predefined metric. If
        a general metric is required a function that takes two 1d arrays and
        returns a float can be provided. For performance purposes it is
        required that this be a numba jit'd function. Valid string metrics
        include:
            * euclidean (or l2)
            * manhattan (or l1)
            * cityblock
            * braycurtis
            * canberra
            * chebyshev
            * correlation
            * cosine
            * dice
            * hamming
            * jaccard
            * kulsinski
            * ll_dirichlet
            * mahalanobis
            * matching
            * minkowski
            * rogerstanimoto
            * russellrao
            * seuclidean
            * sokalmichener
            * sokalsneath
            * sqeuclidean
            * yule
            * wminkowski

        Metrics that take arguments (such as minkowski, mahalanobis etc.)
        can have arguments passed via the metric_kwds dictionary. At this
        time care must be taken and dictionary elements must be ordered
        appropriately; this will hopefully be fixed in the future.

    metric_kwds: dict (optional, default {})
        Arguments to pass on to the metric, such as the ``p`` value for
        Minkowski distance.

    knn_indices: array of shape (n_samples, n_neighbors) (optional)
        If the k-nearest neighbors of each point has already been calculated
        you can pass them in here to save computation time. This should be
        an array with the indices of the k-nearest neighbors as a row for
        each data point.

    knn_dists: array of shape (n_samples, n_neighbors) (optional)
        If the k-nearest neighbors of each point has already been calculated
        you can pass them in here to save computation time. This should be
        an array with the distances of the k-nearest neighbors as a row for
        each data point.

    angular: bool (optional, default False)
        Whether to use angular/cosine distance for the random projection
        forest for seeding NN-descent to determine approximate nearest
        neighbors.

    set_op_mix_ratio: float (optional, default 1.0)
        Interpolate between (fuzzy) union and intersection as the set operation
        used to combine local fuzzy simplicial sets to obtain a global fuzzy
        simplicial sets. Both fuzzy set operations use the product t-norm.
        The value of this parameter should be between 0.0 and 1.0; a value of
        1.0 will use a pure fuzzy union, while 0.0 will use a pure fuzzy
        intersection.

    local_connectivity: int (optional, default 1)
        The local connectivity required -- i.e. the number of nearest
        neighbors that should be assumed to be connected at a local level.
        The higher this value the more connected the manifold becomes
        locally. In practice this should be not more than the local intrinsic
        dimension of the manifold.

    verbose: bool (optional, default False)
        Whether to report information on the current progress of the algorithm.

    Returns
    -------
    fuzzy_simplicial_set: coo_matrix
        A fuzzy simplicial set represented as a sparse matrix. The (i,
        j) entry of the matrix represents the membership strength of the
        1-simplex between the ith and jth sample points.
    """
    if knn_indices is None or knn_dists is None:
        knn_indices, knn_dists, _ = nearest_neighbors(
            X, n_neighbors, metric, metric_kwds, angular, random_state, verbose=verbose
        )

    knn_dists = knn_dists.astype(np.float32)

    sigmas, rhos = smooth_knn_dist(
        knn_dists, float(n_neighbors), local_connectivity=float(local_connectivity),
    )

    rows, cols, vals = compute_membership_strengths(
        knn_indices, knn_dists, sigmas, rhos
    )

    result = scipy.sparse.coo_matrix(
        (vals, (rows, cols)), shape=(X.shape[0], X.shape[0])
    )
    result.eliminate_zeros()

    if apply_set_operations:
        transpose = result.transpose()

        prod_matrix = result.multiply(transpose)

        result = (
            set_op_mix_ratio * (result + transpose - prod_matrix)
            + (1.0 - set_op_mix_ratio) * prod_matrix
        )

    result.eliminate_zeros()

    return result, sigmas, rhos


@numba.njit()
def fast_intersection(rows, cols, values, target, unknown_dist=1.0, far_dist=5.0):
    """Under the assumption of categorical distance for the intersecting
    simplicial set perform a fast intersection.

    Parameters
    ----------
    rows: array
        An array of the row of each non-zero in the sparse matrix
        representation.

    cols: array
        An array of the column of each non-zero in the sparse matrix
        representation.

    values: array
        An array of the value of each non-zero in the sparse matrix
        representation.

    target: array of shape (n_samples)
        The categorical labels to use in the intersection.

    unknown_dist: float (optional, default 1.0)
        The distance an unknown label (-1) is assumed to be from any point.

    far_dist float (optional, default 5.0)
        The distance between unmatched labels.

    Returns
    -------
    None
    """
    for nz in range(rows.shape[0]):
        i = rows[nz]
        j = cols[nz]
        if (target[i] == -1) or (target[j] == -1):
            values[nz] *= np.exp(-unknown_dist)
        elif target[i] != target[j]:
            values[nz] *= np.exp(-far_dist)

    return


@numba.jit()
def fast_metric_intersection(
    rows, cols, values, discrete_space, metric, metric_args, scale
):
    """Under the assumption of categorical distance for the intersecting
    simplicial set perform a fast intersection.

    Parameters
    ----------
    rows: array
        An array of the row of each non-zero in the sparse matrix
        representation.

    cols: array
        An array of the column of each non-zero in the sparse matrix
        representation.

    values: array of shape
        An array of the values of each non-zero in the sparse matrix
        representation.

    discrete_space: array of shape (n_samples, n_features)
        The vectors of categorical labels to use in the intersection.

    metric: numba function
        The function used to calculate distance over the target array.

    scale: float
        A scaling to apply to the metric.

    Returns
    -------
    None
    """
    for nz in range(rows.shape[0]):
        i = rows[nz]
        j = cols[nz]
        dist = metric(discrete_space[i], discrete_space[j], *metric_args)
        values[nz] *= np.exp(-(scale * dist))

    return


@numba.njit()
def reprocess_row(probabilities, k=15, n_iters=32):
    target = np.log2(k)

    lo = 0.0
    hi = NPY_INFINITY
    mid = 1.0

    for n in range(n_iters):

        psum = 0.0
        for j in range(probabilities.shape[0]):
            psum += pow(probabilities[j], mid)

        if np.fabs(psum - target) < SMOOTH_K_TOLERANCE:
            break

        if psum < target:
            hi = mid
            mid = (lo + hi) / 2.0
        else:
            lo = mid
            if hi == NPY_INFINITY:
                mid *= 2
            else:
                mid = (lo + hi) / 2.0

    return np.power(probabilities, mid)


@numba.njit()
def reset_local_metrics(simplicial_set_indptr, simplicial_set_data):
    for i in range(simplicial_set_indptr.shape[0] - 1):
        simplicial_set_data[
            simplicial_set_indptr[i] : simplicial_set_indptr[i + 1]
        ] = reprocess_row(
            simplicial_set_data[simplicial_set_indptr[i] : simplicial_set_indptr[i + 1]]
        )
    return


def reset_local_connectivity(simplicial_set, reset_local_metric=False):
    """Reset the local connectivity requirement -- each data sample should
    have complete confidence in at least one 1-simplex in the simplicial set.
    We can enforce this by locally rescaling confidences, and then remerging the
    different local simplicial sets together.

    Parameters
    ----------
    simplicial_set: sparse matrix
        The simplicial set for which to recalculate with respect to local
        connectivity.

    Returns
    -------
    simplicial_set: sparse_matrix
        The recalculated simplicial set, now with the local connectivity
        assumption restored.
    """
    simplicial_set = normalize(simplicial_set, norm="max")
    if reset_local_metric:
        simplicial_set = simplicial_set.tocsr()
        reset_local_metrics(simplicial_set.indptr, simplicial_set.data)
        simplicial_set = simplicial_set.tocoo()
    transpose = simplicial_set.transpose()
    prod_matrix = simplicial_set.multiply(transpose)
    simplicial_set = simplicial_set + transpose - prod_matrix
    simplicial_set.eliminate_zeros()

    return simplicial_set


def discrete_metric_simplicial_set_intersection(
    simplicial_set,
    discrete_space,
    unknown_dist=1.0,
    far_dist=5.0,
    metric=None,
    metric_kws={},
    metric_scale=1.0,
):
    """Combine a fuzzy simplicial set with another fuzzy simplicial set
    generated from discrete metric data using discrete distances. The target
    data is assumed to be categorical label data (a vector of labels),
    and this will update the fuzzy simplicial set to respect that label data.

    TODO: optional category cardinality based weighting of distance

    Parameters
    ----------
    simplicial_set: sparse matrix
        The input fuzzy simplicial set.

    discrete_space: array of shape (n_samples)
        The categorical labels to use in the intersection.

    unknown_dist: float (optional, default 1.0)
        The distance an unknown label (-1) is assumed to be from any point.

    far_dist: float (optional, default 5.0)
        The distance between unmatched labels.

    metric: str (optional, default None)
        If not None, then use this metric to determine the
        distance between values.

    metric_scale: float (optional, default 1.0)
        If using a custom metric scale the distance values by
        this value -- this controls the weighting of the
        intersection. Larger values weight more toward target.

    Returns
    -------
    simplicial_set: sparse matrix
        The resulting intersected fuzzy simplicial set.
    """
    simplicial_set = simplicial_set.tocoo()

    if metric is not None:
        # We presume target is now a 2d array, with each row being a
        # vector of target info
        if metric in dist.named_distances:
            metric_func = dist.named_distances[metric]
        else:
            raise ValueError("Discrete intersection metric is not recognized")

        fast_metric_intersection(
            simplicial_set.row,
            simplicial_set.col,
            simplicial_set.data,
            discrete_space,
            metric_func,
            tuple(metric_kws.values()),
            metric_scale,
        )
    else:
        fast_intersection(
            simplicial_set.row,
            simplicial_set.col,
            simplicial_set.data,
            discrete_space,
            unknown_dist,
            far_dist,
        )

    simplicial_set.eliminate_zeros()

    return reset_local_connectivity(simplicial_set)


def general_simplicial_set_intersection(simplicial_set1, simplicial_set2, weight):

    result = (simplicial_set1 + simplicial_set2).tocoo()
    left = simplicial_set1.tocsr()
    right = simplicial_set2.tocsr()

    sparse.general_sset_intersection(
        left.indptr,
        left.indices,
        left.data,
        right.indptr,
        right.indices,
        right.data,
        result.row,
        result.col,
        result.data,
        weight,
    )

    return result


def make_epochs_per_sample(weights, n_epochs):
    """Given a set of weights and number of epochs generate the number of
    epochs per sample for each weight.

    Parameters
    ----------
    weights: array of shape (n_1_simplices)
        The weights ofhow much we wish to sample each 1-simplex.

    n_epochs: int
        The total number of epochs we want to train for.

    Returns
    -------
    An array of number of epochs per sample, one for each 1-simplex.
    """
    result = -1.0 * np.ones(weights.shape[0], dtype=np.float64)
    n_samples = n_epochs * (weights / weights.max())
    result[n_samples > 0] = float(n_epochs) / n_samples[n_samples > 0]
    return result


def simplicial_set_embedding(
    data,
    graph,
    n_components,
    initial_alpha,
    a,
    b,
    gamma,
    negative_sample_rate,
    n_epochs,
    init,
    random_state,
    metric,
    metric_kwds,
    output_metric=dist.named_distances_with_gradients["euclidean"],
    output_metric_kwds={},
    euclidean_output=True,
    parallel=False,
    verbose=False,
):
    """Perform a fuzzy simplicial set embedding, using a specified
    initialisation method and then minimizing the fuzzy set cross entropy
    between the 1-skeletons of the high and low dimensional fuzzy simplicial
    sets.

    Parameters
    ----------
    data: array of shape (n_samples, n_features)
        The source data to be embedded by UMAP.

    graph: sparse matrix
        The 1-skeleton of the high dimensional fuzzy simplicial set as
        represented by a graph for which we require a sparse matrix for the
        (weighted) adjacency matrix.

    n_components: int
        The dimensionality of the euclidean space into which to embed the data.

    initial_alpha: float
        Initial learning rate for the SGD.

    a: float
        Parameter of differentiable approximation of right adjoint functor

    b: float
        Parameter of differentiable approximation of right adjoint functor

    gamma: float
        Weight to apply to negative samples.

    negative_sample_rate: int (optional, default 5)
        The number of negative samples to select per positive sample
        in the optimization process. Increasing this value will result
        in greater repulsive force being applied, greater optimization
        cost, but slightly more accuracy.

    n_epochs: int (optional, default 0)
        The number of training epochs to be used in optimizing the
        low dimensional embedding. Larger values result in more accurate
        embeddings. If 0 is specified a value will be selected based on
        the size of the input dataset (200 for large datasets, 500 for small).

    init: string
        How to initialize the low dimensional embedding. Options are:
            * 'spectral': use a spectral embedding of the fuzzy 1-skeleton
            * 'random': assign initial embedding positions at random.
            * A numpy array of initial embedding positions.

    random_state: numpy RandomState or equivalent
        A state capable being used as a numpy random state.

    metric: string or callable
        The metric used to measure distance in high dimensional space; used if
        multiple connected components need to be layed out.

    metric_kwds: dict
        Key word arguments to be passed to the metric function; used if
        multiple connected components need to be layed out.

    output_metric: function
        Function returning the distance between two points in embedding space and
        the gradient of the distance wrt the first argument.

    output_metric_kwds: dict
        Key word arguments to be passed to the output_metric function.

    euclidean_output: bool
        Whether to use the faster code specialised for euclidean output metrics

    parallel: bool (optional, default False)
        Whether to run the computation using numba parallel.
        Running in parallel is non-deterministic, and is not used
        if a random seed has been set, to ensure reproducibility.

    verbose: bool (optional, default False)
        Whether to report information on the current progress of the algorithm.

    Returns
    -------
    embedding: array of shape (n_samples, n_components)
        The optimized of ``graph`` into an ``n_components`` dimensional
        euclidean space.
    """
    graph = graph.tocoo()
    graph.sum_duplicates()
    n_vertices = graph.shape[1]

    if n_epochs <= 0:
        # For smaller datasets we can use more epochs
        if graph.shape[0] <= 10000:
            n_epochs = 500
        else:
            n_epochs = 200

    graph.data[graph.data < (graph.data.max() / float(n_epochs))] = 0.0
    graph.eliminate_zeros()

    if isinstance(init, str) and init == "random":
        embedding = random_state.uniform(
            low=-10.0, high=10.0, size=(graph.shape[0], n_components)
        ).astype(np.float32)
    elif isinstance(init, str) and init == "spectral":
        # We add a little noise to avoid local minima for optimization to come
        initialisation = spectral_layout(
            data,
            graph,
            n_components,
            random_state,
            metric=metric,
            metric_kwds=metric_kwds,
        )
        expansion = 10.0 / np.abs(initialisation).max()
        embedding = (initialisation * expansion).astype(
            np.float32
        ) + random_state.normal(
            scale=0.0001, size=[graph.shape[0], n_components]
        ).astype(
            np.float32
        )
    else:
        init_data = np.array(init)
        if len(init_data.shape) == 2:
            if np.unique(init_data, axis=0).shape[0] < init_data.shape[0]:
                tree = KDTree(init_data)
                dist, ind = tree.query(init_data, k=2)
                nndist = np.mean(dist[:, 1])
                embedding = init_data + random_state.normal(
                    scale=0.001 * nndist, size=init_data.shape
                ).astype(np.float32)
            else:
                embedding = init_data

    epochs_per_sample = make_epochs_per_sample(graph.data, n_epochs)

    head = graph.row
    tail = graph.col
    weight = graph.data

    rng_state = random_state.randint(INT32_MIN, INT32_MAX, 3).astype(np.int64)

    embedding = (
        10.0
        * (embedding - np.min(embedding, 0))
        / (np.max(embedding, 0) - np.min(embedding, 0))
    ).astype(np.float32, order="C")

    if euclidean_output:
        embedding = optimize_layout_euclidean(
            embedding,
            embedding,
            head,
            tail,
            n_epochs,
            n_vertices,
            epochs_per_sample,
            a,
            b,
            rng_state,
            gamma,
            initial_alpha,
            negative_sample_rate,
            parallel=parallel,
            verbose=verbose,
        )
    else:
        embedding = optimize_layout_generic(
            embedding,
            embedding,
            head,
            tail,
            n_epochs,
            n_vertices,
            epochs_per_sample,
            a,
            b,
            rng_state,
            gamma,
            initial_alpha,
            negative_sample_rate,
            output_metric,
            tuple(output_metric_kwds.values()),
            verbose=verbose,
        )

    return embedding


@numba.njit()
def init_transform(indices, weights, embedding):
    """Given indices and weights and an original embeddings
    initialize the positions of new points relative to the
    indices and weights (of their neighbors in the source data).

    Parameters
    ----------
    indices: array of shape (n_new_samples, n_neighbors)
        The indices of the neighbors of each new sample

    weights: array of shape (n_new_samples, n_neighbors)
        The membership strengths of associated 1-simplices
        for each of the new samples.

    embedding: array of shape (n_samples, dim)
        The original embedding of the source data.

    Returns
    -------
    new_embedding: array of shape (n_new_samples, dim)
        An initial embedding of the new sample points.
    """
    result = np.zeros((indices.shape[0], embedding.shape[1]), dtype=np.float32)

    for i in range(indices.shape[0]):
        for j in range(indices.shape[1]):
            for d in range(embedding.shape[1]):
                result[i, d] += weights[i, j] * embedding[indices[i, j], d]

    return result


def find_ab_params(spread, min_dist):
    """Fit a, b params for the differentiable curve used in lower
    dimensional fuzzy simplicial complex construction. We want the
    smooth curve (from a pre-defined family with simple gradient) that
    best matches an offset exponential decay.
    """

    def curve(x, a, b):
        return 1.0 / (1.0 + a * x ** (2 * b))

    xv = np.linspace(0, spread * 3, 300)
    yv = np.zeros(xv.shape)
    yv[xv < min_dist] = 1.0
    yv[xv >= min_dist] = np.exp(-(xv[xv >= min_dist] - min_dist) / spread)
    params, covar = curve_fit(curve, xv, yv)
    return params[0], params[1]


class UMAP(BaseEstimator):
    """Uniform Manifold Approximation and Projection

    Finds a low dimensional embedding of the data that approximates
    an underlying manifold.

    Parameters
    ----------
    n_neighbors: float (optional, default 15)
        The size of local neighborhood (in terms of number of neighboring
        sample points) used for manifold approximation. Larger values
        result in more global views of the manifold, while smaller
        values result in more local data being preserved. In general
        values should be in the range 2 to 100.

    n_components: int (optional, default 2)
        The dimension of the space to embed into. This defaults to 2 to
        provide easy visualization, but can reasonably be set to any
        integer value in the range 2 to 100.

    metric: string or function (optional, default 'euclidean')
        The metric to use to compute distances in high dimensional space.
        If a string is passed it must match a valid predefined metric. If
        a general metric is required a function that takes two 1d arrays and
        returns a float can be provided. For performance purposes it is
        required that this be a numba jit'd function. Valid string metrics
        include:
            * euclidean
            * manhattan
            * chebyshev
            * minkowski
            * canberra
            * braycurtis
            * mahalanobis
            * wminkowski
            * seuclidean
            * cosine
            * correlation
            * haversine
            * hamming
            * jaccard
            * dice
            * russelrao
            * kulsinski
            * ll_dirichlet
            * hellinger
            * rogerstanimoto
            * sokalmichener
            * sokalsneath
            * yule
        Metrics that take arguments (such as minkowski, mahalanobis etc.)
        can have arguments passed via the metric_kwds dictionary. At this
        time care must be taken and dictionary elements must be ordered
        appropriately; this will hopefully be fixed in the future.

    n_epochs: int (optional, default None)
        The number of training epochs to be used in optimizing the
        low dimensional embedding. Larger values result in more accurate
        embeddings. If None is specified a value will be selected based on
        the size of the input dataset (200 for large datasets, 500 for small).

    learning_rate: float (optional, default 1.0)
        The initial learning rate for the embedding optimization.

    init: string (optional, default 'spectral')
        How to initialize the low dimensional embedding. Options are:
            * 'spectral': use a spectral embedding of the fuzzy 1-skeleton
            * 'random': assign initial embedding positions at random.
            * A numpy array of initial embedding positions.

    min_dist: float (optional, default 0.1)
        The effective minimum distance between embedded points. Smaller values
        will result in a more clustered/clumped embedding where nearby points
        on the manifold are drawn closer together, while larger values will
        result on a more even dispersal of points. The value should be set
        relative to the ``spread`` value, which determines the scale at which
        embedded points will be spread out.

    spread: float (optional, default 1.0)
        The effective scale of embedded points. In combination with ``min_dist``
        this determines how clustered/clumped the embedded points are.

    low_memory: bool (optional, default False)
        For some datasets the nearest neighbor computation can consume a lot of
        memory. If you find that UMAP is failing due to memory constraints
        consider setting this option to True. This approach is more
        computationally expensive, but avoids excessive memory use.

    set_op_mix_ratio: float (optional, default 1.0)
        Interpolate between (fuzzy) union and intersection as the set operation
        used to combine local fuzzy simplicial sets to obtain a global fuzzy
        simplicial sets. Both fuzzy set operations use the product t-norm.
        The value of this parameter should be between 0.0 and 1.0; a value of
        1.0 will use a pure fuzzy union, while 0.0 will use a pure fuzzy
        intersection.

    local_connectivity: int (optional, default 1)
        The local connectivity required -- i.e. the number of nearest
        neighbors that should be assumed to be connected at a local level.
        The higher this value the more connected the manifold becomes
        locally. In practice this should be not more than the local intrinsic
        dimension of the manifold.

    repulsion_strength: float (optional, default 1.0)
        Weighting applied to negative samples in low dimensional embedding
        optimization. Values higher than one will result in greater weight
        being given to negative samples.

    negative_sample_rate: int (optional, default 5)
        The number of negative samples to select per positive sample
        in the optimization process. Increasing this value will result
        in greater repulsive force being applied, greater optimization
        cost, but slightly more accuracy.

    transform_queue_size: float (optional, default 4.0)
        For transform operations (embedding new points using a trained model_
        this will control how aggressively to search for nearest neighbors.
        Larger values will result in slower performance but more accurate
        nearest neighbor evaluation.

    a: float (optional, default None)
        More specific parameters controlling the embedding. If None these
        values are set automatically as determined by ``min_dist`` and
        ``spread``.
    b: float (optional, default None)
        More specific parameters controlling the embedding. If None these
        values are set automatically as determined by ``min_dist`` and
        ``spread``.

    random_state: int, RandomState instance or None, optional (default: None)
        If int, random_state is the seed used by the random number generator;
        If RandomState instance, random_state is the random number generator;
        If None, the random number generator is the RandomState instance used
        by `np.random`.

    metric_kwds: dict (optional, default None)
        Arguments to pass on to the metric, such as the ``p`` value for
        Minkowski distance. If None then no arguments are passed on.

    angular_rp_forest: bool (optional, default False)
        Whether to use an angular random projection forest to initialise
        the approximate nearest neighbor search. This can be faster, but is
        mostly on useful for metric that use an angular style distance such
        as cosine, correlation etc. In the case of those metrics angular forests
        will be chosen automatically.

    target_n_neighbors: int (optional, default -1)
        The number of nearest neighbors to use to construct the target simplcial
        set. If set to -1 use the ``n_neighbors`` value.

    target_metric: string or callable (optional, default 'categorical')
        The metric used to measure distance for a target array is using supervised
        dimension reduction. By default this is 'categorical' which will measure
        distance in terms of whether categories match or are different. Furthermore,
        if semi-supervised is required target values of -1 will be trated as
        unlabelled under the 'categorical' metric. If the target array takes
        continuous values (e.g. for a regression problem) then metric of 'l1'
        or 'l2' is probably more appropriate.

    target_metric_kwds: dict (optional, default None)
        Keyword argument to pass to the target metric when performing
        supervised dimension reduction. If None then no arguments are passed on.

    target_weight: float (optional, default 0.5)
        weighting factor between data topology and target topology. A value of
        0.0 weights entirely on data, a value of 1.0 weights entirely on target.
        The default of 0.5 balances the weighting equally between data and target.

    transform_seed: int (optional, default 42)
        Random seed used for the stochastic aspects of the transform operation.
        This ensures consistency in transform operations.

    verbose: bool (optional, default False)
        Controls verbosity of logging.

    unique: bool (optional, default False)
        Controls if the rows of your data should be uniqued before being
        embedded.  If you have more duplicates than you have n_neighbour
        you can have the identical data points lying in different regions of
        your space.  It also violates the definition of a metric.
    """

    def __init__(
        self,
        n_neighbors=15,
        n_components=2,
        metric="euclidean",
        metric_kwds=None,
        output_metric="euclidean",
        output_metric_kwds=None,
        n_epochs=None,
        learning_rate=1.0,
        init="spectral",
        min_dist=0.1,
        spread=1.0,
        low_memory=False,
        set_op_mix_ratio=1.0,
        local_connectivity=1.0,
        repulsion_strength=1.0,
        negative_sample_rate=5,
        transform_queue_size=4.0,
        a=None,
        b=None,
        random_state=None,
        angular_rp_forest=False,
        target_n_neighbors=-1,
        target_metric="categorical",
        target_metric_kwds=None,
        target_weight=0.5,
        transform_seed=42,
        force_approximation_algorithm=False,
        verbose=False,
        unique=False,
    ):
        self.n_neighbors = n_neighbors
        self.metric = metric
        self.output_metric = output_metric
        self.target_metric = target_metric
        self.metric_kwds = metric_kwds
        self.output_metric_kwds = output_metric_kwds
        self.n_epochs = n_epochs
        self.init = init
        self.n_components = n_components
        self.repulsion_strength = repulsion_strength
        self.learning_rate = learning_rate

        self.spread = spread
        self.min_dist = min_dist
        self.low_memory = low_memory
        self.set_op_mix_ratio = set_op_mix_ratio
        self.local_connectivity = local_connectivity
        self.negative_sample_rate = negative_sample_rate
        self.random_state = random_state
        self.angular_rp_forest = angular_rp_forest
        self.transform_queue_size = transform_queue_size
        self.target_n_neighbors = target_n_neighbors
        self.target_metric = target_metric
        self.target_metric_kwds = target_metric_kwds
        self.target_weight = target_weight
        self.transform_seed = transform_seed
        self.force_approximation_algorithm = force_approximation_algorithm
        self.verbose = verbose
        self.unique = unique

        self.a = a
        self.b = b

    def _validate_parameters(self):
        if self.set_op_mix_ratio < 0.0 or self.set_op_mix_ratio > 1.0:
            raise ValueError("set_op_mix_ratio must be between 0.0 and 1.0")
        if self.repulsion_strength < 0.0:
            raise ValueError("repulsion_strength cannot be negative")
        if self.min_dist > self.spread:
            raise ValueError("min_dist must be less than or equal to spread")
        if self.min_dist < 0.0:
            raise ValueError("min_dist cannot be negative")
        if not isinstance(self.init, str) and not isinstance(self.init, np.ndarray):
            raise ValueError("init must be a string or ndarray")
        if isinstance(self.init, str) and self.init not in ("spectral", "random"):
            raise ValueError('string init values must be "spectral" or "random"')
        if (
            isinstance(self.init, np.ndarray)
            and self.init.shape[1] != self.n_components
        ):
            raise ValueError("init ndarray must match n_components value")
        if not isinstance(self.metric, str) and not callable(self.metric):
            raise ValueError("metric must be string or callable")
        if self.negative_sample_rate < 0:
            raise ValueError("negative sample rate must be positive")
        if self._initial_alpha < 0.0:
            raise ValueError("learning_rate must be positive")
        if self.n_neighbors < 2:
            raise ValueError("n_neighbors must be greater than 1")
        if self.target_n_neighbors < 2 and self.target_n_neighbors != -1:
            raise ValueError("target_n_neighbors must be greater than 1")
        if not isinstance(self.n_components, int):
            if isinstance(self.n_components, str):
                raise ValueError("n_components must be an int")
            if self.n_components % 1 != 0:
                raise ValueError("n_components must be a whole number")
            try:
                # this will convert other types of int (eg. numpy int64)
                # to Python int
                self.n_components = int(self.n_components)
            except ValueError:
                raise ValueError("n_components must be an int")
        if self.n_components < 1:
            raise ValueError("n_components must be greater than 0")
        if self.n_epochs is not None and (
            self.n_epochs <= 10 or not isinstance(self.n_epochs, int)
        ):
            raise ValueError("n_epochs must be a positive integer of at least 10")
        if self.metric_kwds is None:
            self._metric_kwds = {}
        else:
            self._metric_kwds = self.metric_kwds
        if self.output_metric_kwds is None:
            self._output_metric_kwds = {}
        else:
            self._output_metric_kwds = self.output_metric_kwds
        if self.target_metric_kwds is None:
            self._target_metric_kwds = {}
        else:
            self._target_metric_kwds = self.target_metric_kwds
        # check sparsity of data upfront to set proper _input_distance_func &
        # save repeated checks later on
        if scipy.sparse.isspmatrix_csr(self._raw_data):
            self._sparse_data = True
        else:
            self._sparse_data = False
        # set input distance metric & inverse_transform distance metric
        if callable(self.metric):
            in_returns_grad = self._check_custom_metric(
                self.metric, self._metric_kwds, self._raw_data
            )
            if in_returns_grad:
                _m = self.metric

                @numba.njit(fastmath=True)
                def _dist_only(x, y, *kwds):
                    return _m(x, y, *kwds)[0]

                self._input_distance_func = _dist_only
                self._inverse_distance_func = self.metric
            else:
                self._input_distance_func = self.metric
                self._inverse_distance_func = None
                warn(
                    "custom distance metric does not return gradient; inverse_transform will be unavailable. "
                    "To enable using inverse_transform method method, define a distance function that returns "
                    "a tuple of (distance [float], gradient [np.array])"
                )
        elif self.metric == "precomputed":
            if self.unique is False:
                raise ValueError("unique is poorly defined on a precomputed metric")
            warn(
                "using precomputed metric; transform will be unavailable for new data and inverse_transform "
                "will be unavailable for all data"
            )
            self._input_distance_func = self.metric
            self._inverse_distance_func = None
        elif self.metric == "hellinger" and self._raw_data.min() < 0:
            raise ValueError("Metric 'hellinger' does not support negative values")
        elif self.metric in dist.named_distances:
            if self._sparse_data:
                if self.metric in sparse.sparse_named_distances:
                    self._input_distance_func = sparse.sparse_named_distances[
                        self.metric
                    ]
                else:
                    raise ValueError(
                        "Metric {} is not supported for sparse data".format(self.metric)
                    )
            else:
                self._input_distance_func = dist.named_distances[self.metric]
            try:
                self._inverse_distance_func = dist.named_distances_with_gradients[
                    self.metric
                ]
            except KeyError:
                warn(
                    "gradient function is not yet implemented for {} distance metric; "
                    "inverse_transform will be unavailable".format(self.metric)
                )
                self._inverse_distance_func = None
        else:
            raise ValueError("metric is neither callable nor a recognised string")
        # set ooutput distance metric
        if callable(self.output_metric):
            out_returns_grad = self._check_custom_metric(
                self.output_metric, self._output_metric_kwds
            )
            if out_returns_grad:
                self._output_distance_func = self.output_metric
            else:
                raise ValueError(
                    "custom output_metric must return a tuple of (distance [float], gradient [np.array])"
                )
        elif self.output_metric == "precomputed":
            raise ValueError("output_metric cannnot be 'precomputed'")
        elif self.output_metric in dist.named_distances_with_gradients:
            self._output_distance_func = dist.named_distances_with_gradients[
                self.output_metric
            ]
        elif self.output_metric in dist.named_distances:
            raise ValueError(
                "gradient function is not yet implemented for {}.".format(
                    self.output_metric
                )
            )
        else:
            raise ValueError(
                "output_metric is neither callable nor a recognised string"
            )
        # set angularity for NN search based on metric
        if self.metric in (
            "cosine",
            "correlation",
            "dice",
            "jaccard",
            "ll_dirichlet",
            "hellinger",
        ):
            self.angular_rp_forest = True

    def _check_custom_metric(self, metric, kwds, data=None):
        # quickly check to determine whether user-defined
        # self.metric/self.output_metric returns both distance and gradient
        if data is not None:
            # if checking the high-dimensional distance metric, test directly on
            # input data so we don't risk violating any assumptions potentially
            # hard-coded in the metric (e.g., bounded; non-negative)
            x, y = data[np.random.randint(0, data.shape[0], 2)]
        else:
            # if checking the manifold distance metric, simulate some data on a
            # reasonable interval with output dimensionality
            x, y = np.random.uniform(low=-10, high=10, size=(2, self.n_components))
        metric_out = metric(x, y, **kwds)
        # True if metric returns iterable of length 2, False otherwise
        return hasattr(metric_out, "__iter__") and len(metric_out) == 2

    def fit(self, X, y=None):
        """Fit X into an embedded space.

        Optionally use y for supervised dimension reduction.

        Parameters
        ----------
        X : array, shape (n_samples, n_features) or (n_samples, n_samples)
            If the metric is 'precomputed' X must be a square distance
            matrix. Otherwise it contains a sample per row. If the method
            is 'exact', X may be a sparse matrix of type 'csr', 'csc'
            or 'coo'.

        y : array, shape (n_samples)
            A target array for supervised dimension reduction. How this is
            handled is determined by parameters UMAP was instantiated with.
            The relevant attributes are ``target_metric`` and
            ``target_metric_kwds``.
        """

        X = check_array(X, dtype=np.float32, accept_sparse="csr", order="C")
        self._raw_data = X

        # Handle all the optional arguments, setting default
        if self.a is None or self.b is None:
            self._a, self._b = find_ab_params(self.spread, self.min_dist)
        else:
            self._a = self.a
            self._b = self.b

        if isinstance(self.init, np.ndarray):
            init = check_array(self.init, dtype=np.float32, accept_sparse=False)
        else:
            init = self.init

        self._initial_alpha = self.learning_rate

        self._validate_parameters()

        if self.verbose:
            print(str(self))

        # Check if we should unique the data
        # We've already ensured that we aren't in the precomputed case
        if self.unique:
            # check if the matrix is dense
            if self._sparse_data:
                # Call a sparse unique function
                index, inverse, counts = csr_unique(X)
            else:
                index, inverse, counts = np.unique(
                    X,
                    return_index=True,
                    return_inverse=True,
                    return_counts=True,
                    axis=0,
                )[1:4]
            if self.verbose:
                print(
                    "Unique=True -> Number of data points reduced from ",
                    X.shape[0],
                    " to ",
                    X[index].shape[0],
                )
                most_common = np.argmax(counts)
                print(
                    "Most common duplicate is",
                    index[most_common],
                    " with a count of ",
                    counts[most_common],
                )
        # If we aren't asking for unique use the full index.
        # This will save special cases later.
        else:
            index = list(range(X.shape[0]))
            inverse = list(range(X.shape[0]))

        # Error check n_neighbors based on data size
        if X[index].shape[0] <= self.n_neighbors:
            if X[index].shape[0] == 1:
                self.embedding_ = np.zeros(
                    (1, self.n_components)
                )  # needed to sklearn comparability
                return self

            warn(
                "n_neighbors is larger than the dataset size; truncating to "
                "X.shape[0] - 1"
            )
            self._n_neighbors = X[index].shape[0] - 1
        else:
            self._n_neighbors = self.n_neighbors

        # Note: unless it causes issues for setting 'index', could move this to
        # initial sparsity check above
        if self._sparse_data and not X.has_sorted_indices:
            X.sort_indices()

        random_state = check_random_state(self.random_state)

        if self.verbose:
            print("Construct fuzzy simplicial set")

        # Handle small cases efficiently by computing all distances
        if X[index].shape[0] < 4096 and not self.force_approximation_algorithm:
            self._small_data = True
            try:
                # sklearn pairwise_distances fails for callable metric on sparse data
                _m = self.metric if self._sparse_data else self._input_distance_func
                dmat = pairwise_distances(X[index], metric=_m, **self._metric_kwds)
            except (ValueError, TypeError) as e:
                # metric is numba.jit'd or not supported by sklearn,
                # fallback to pairwise special
                if self._sparse_data:
                    dmat = dist.pairwise_special_metric(
                        X[index].toarray(),
                        metric=self._input_distance_func,
                        kwds=self._metric_kwds,
                    )
                else:
                    dmat = dist.pairwise_special_metric(
                        X[index],
                        metric=self._input_distance_func,
                        kwds=self._metric_kwds,
                    )
            self.graph_, self._sigmas, self._rhos = fuzzy_simplicial_set(
                dmat,
                self._n_neighbors,
                random_state,
                "precomputed",
                self._metric_kwds,
                None,
                None,
                self.angular_rp_forest,
                self.set_op_mix_ratio,
                self.local_connectivity,
                True,
                self.verbose,
            )
        else:
            # Standard case
            self._small_data = False
            # pass string identifier if pynndescent also defines distance metric
            if _HAVE_PYNNDESCENT:
                if self._sparse_data and self.metric in pynn_sparse_named_distances:
                    nn_metric = self.metric
                elif not self._sparse_data and self.metric in pynn_named_distances:
                    nn_metric = self.metric
                else:
                    nn_metric = self._input_distance_func
            else:
                nn_metric = self._input_distance_func
            (self._knn_indices, self._knn_dists, self._rp_forest) = nearest_neighbors(
                X[index],
                self._n_neighbors,
                nn_metric,
                self._metric_kwds,
                self.angular_rp_forest,
                random_state,
                self.low_memory,
                use_pynndescent=True,
                verbose=self.verbose,
            )

            self.graph_, self._sigmas, self._rhos = fuzzy_simplicial_set(
                X[index],
                self.n_neighbors,
                random_state,
                nn_metric,
                self._metric_kwds,
                self._knn_indices,
                self._knn_dists,
                self.angular_rp_forest,
                self.set_op_mix_ratio,
                self.local_connectivity,
                True,
                self.verbose,
            )

            if not _HAVE_PYNNDESCENT:
                self._search_graph = scipy.sparse.lil_matrix(
                    (X[index].shape[0], X[index].shape[0]), dtype=np.int8
                )
                _rows = []
                _data = []
                for i in self._knn_indices:
                    _non_neg = i[i >= 0]
                    _rows.append(_non_neg)
                    _data.append(np.ones(_non_neg.shape[0], dtype=np.int8))

                self._search_graph.rows = _rows
                self._search_graph.data = _data
                self._search_graph = self._search_graph.maximum(
                    self._search_graph.transpose()
                ).tocsr()

                if (self.metric != "precomputed") and (len(self._metric_kwds) > 0):
                    # Create a partial function for distances with arguments
                    _distance_func = self._input_distance_func
                    _dist_args = tuple(self._metric_kwds.values())
                    if self._sparse_data:

                        @numba.njit()
                        def _partial_dist_func(ind1, data1, ind2, data2):
                            return _distance_func(ind1, data1, ind2, data2, *_dist_args)

                        self._input_distance_func = _partial_dist_func
                    else:

                        @numba.njit()
                        def _partial_dist_func(x, y):
                            return _distance_func(x, y, *_dist_args)

                        self._input_distance_func = _partial_dist_func

        # Currently not checking if any duplicate points have differing labels
        # Might be worth throwing a warning...
        if y is not None:
            len_X = len(X) if not self._sparse_data else X.shape[0]
            if len_X != len(y):
                raise ValueError(
                    "Length of x = {len_x}, length of y = {len_y}, while it must be equal.".format(
                        len_x=len_X, len_y=len(y)
                    )
                )
            y_ = check_array(y, ensure_2d=False)[index]
            if self.target_metric == "categorical":
                if self.target_weight < 1.0:
                    far_dist = 2.5 * (1.0 / (1.0 - self.target_weight))
                else:
                    far_dist = 1.0e12
                self.graph_ = discrete_metric_simplicial_set_intersection(
                    self.graph_, y_, far_dist=far_dist
                )
            elif self.target_metric in dist.DISCRETE_METRICS:
                if self.target_weight < 1.0:
                    scale = 2.5 * (1.0 / (1.0 - self.target_weight))
                else:
                    scale = 1.0e12
                # self.graph_ = discrete_metric_simplicial_set_intersection(
                #     self.graph_,
                #     y_,
                #     metric=self.target_metric,
                #     metric_kws=self.target_metric_kwds,
                #     metric_scale=scale
                # )

                metric_kws = dist.get_discrete_params(y_, self.target_metric)

                self.graph_ = discrete_metric_simplicial_set_intersection(
                    self.graph_,
                    y_,
                    metric=self.target_metric,
                    metric_kws=metric_kws,
                    metric_scale=scale,
                )
            else:
                if len(y_.shape) == 1:
                    y_ = y_.reshape(-1, 1)
                if self.target_n_neighbors == -1:
                    target_n_neighbors = self._n_neighbors
                else:
                    target_n_neighbors = self.target_n_neighbors

                # Handle the small case as precomputed as before
                if y.shape[0] < 4096:
                    try:
                        ydmat = pairwise_distances(
                            y_, metric=self.target_metric,
                            **self._target_metric_kwds
                        )
                    except (TypeError, ValueError):
                        ydmat = dist.pairwise_special_metric(
                            y_,
                            metric=self.target_metric,
                            kwds=self._target_metric_kwds,
                        )

                    target_graph, target_sigmas, target_rhos = fuzzy_simplicial_set(
                        ydmat,
                        target_n_neighbors,
                        random_state,
                        "precomputed",
                        self._target_metric_kwds,
                        None,
                        None,
                        False,
                        1.0,
                        1.0,
                        False,
                    )
                else:
                    # Standard case
                    target_graph, target_sigmas, target_rhos = fuzzy_simplicial_set(
                        y_,
                        target_n_neighbors,
                        random_state,
                        self.target_metric,
                        self._target_metric_kwds,
                        None,
                        None,
                        False,
                        1.0,
                        1.0,
                        False,
                    )
                # product = self.graph_.multiply(target_graph)
                # # self.graph_ = 0.99 * product + 0.01 * (self.graph_ +
                # #                                        target_graph -
                # #                                        product)
                # self.graph_ = product
                self.graph_ = general_simplicial_set_intersection(
                    self.graph_, target_graph, self.target_weight
                )
                self.graph_ = reset_local_connectivity(self.graph_)

        if self.n_epochs is None:
            n_epochs = 0
        else:
            n_epochs = self.n_epochs

        if self.verbose:
            print(ts(), "Construct embedding")

        self.embedding_ = simplicial_set_embedding(
            self._raw_data[index],  # JH why raw data?
            self.graph_,
            self.n_components,
            self._initial_alpha,
            self._a,
            self._b,
            self.repulsion_strength,
            self.negative_sample_rate,
            n_epochs,
            init,
            random_state,
            self._input_distance_func,
            self._metric_kwds,
            self._output_distance_func,
            self._output_metric_kwds,
            self.output_metric in ("euclidean", "l2"),
            self.random_state is None,
            self.verbose,
        )[inverse]

        if self.verbose:
            print(ts() + " Finished embedding")

        self._input_hash = joblib.hash(self._raw_data)

        return self

    def fit_transform(self, X, y=None):
        """Fit X into an embedded space and return that transformed
        output.

        Parameters
        ----------
        X : array, shape (n_samples, n_features) or (n_samples, n_samples)
            If the metric is 'precomputed' X must be a square distance
            matrix. Otherwise it contains a sample per row.

        y : array, shape (n_samples)
            A target array for supervised dimension reduction. How this is
            handled is determined by parameters UMAP was instantiated with.
            The relevant attributes are ``target_metric`` and
            ``target_metric_kwds``.

        Returns
        -------
        X_new : array, shape (n_samples, n_components)
            Embedding of the training data in low-dimensional space.
        """
        self.fit(X, y)
        return self.embedding_

    def transform(self, X):
        """Transform X into the existing embedded space and return that
        transformed output.

        Parameters
        ----------
        X : array, shape (n_samples, n_features)
            New data to be transformed.

        Returns
        -------
        X_new : array, shape (n_samples, n_components)
            Embedding of the new data in low-dimensional space.
        """
        # If we fit just a single instance then error
        if self.embedding_.shape[0] == 1:
            raise ValueError(
                "Transform unavailable when model was fit with only a single data sample."
            )
        # If we just have the original input then short circuit things
        X = check_array(X, dtype=np.float32, accept_sparse="csr", order="C")
        x_hash = joblib.hash(X)
        if x_hash == self._input_hash:
            return self.embedding_

        if self.metric == "precomputed":
            raise ValueError(
                "Transform  of new data not available for precomputed metric."
            )

        # X = check_array(X, dtype=np.float32, order="C", accept_sparse="csr")
        random_state = check_random_state(self.transform_seed)
        rng_state = random_state.randint(INT32_MIN, INT32_MAX, 3).astype(np.int64)

        if self._small_data:
            try:
                # sklearn pairwise_distances fails for callable metric on sparse data
                _m = self.metric if self._sparse_data else self._input_distance_func
                dmat = pairwise_distances(
                    X, self._raw_data, metric=_m, **self._metric_kwds
                )
            except (TypeError, ValueError):
                dmat = dist.pairwise_special_metric(
                    X,
                    self._raw_data,
                    metric=self._input_distance_func,
                    kwds=self._metric_kwds,
                )
            indices = np.argpartition(dmat, self._n_neighbors)[:, : self._n_neighbors]
            dmat_shortened = submatrix(dmat, indices, self._n_neighbors)
            indices_sorted = np.argsort(dmat_shortened)
            indices = submatrix(indices, indices_sorted, self._n_neighbors)
            dists = submatrix(dmat_shortened, indices_sorted, self._n_neighbors)
        elif _HAVE_PYNNDESCENT:
            indices, dists = self._rp_forest.query(X, self.n_neighbors)
        elif self._sparse_data:
            if not scipy.sparse.issparse(X):
                X = scipy.sparse.csr_matrix(X)

            init = sparse_nn.sparse_initialise_search(
                self._rp_forest,
                self._raw_data.indices,
                self._raw_data.indptr,
                self._raw_data.data,
                X.indices,
                X.indptr,
                X.data,
                int(
                    self._n_neighbors
                    * self.transform_queue_size
                    * (1 + int(self._sparse_data))
                ),
                rng_state,
                self._input_distance_func,
            )
            result = sparse_nn.sparse_initialized_nnd_search(
                self._raw_data.indices,
                self._raw_data.indptr,
                self._raw_data.data,
                self._search_graph.indptr,
                self._search_graph.indices,
                init,
                X.indices,
                X.indptr,
                X.data,
                self._input_distance_func,
            )

            indices, dists = deheap_sort(result)
            indices = indices[:, : self._n_neighbors]
            dists = dists[:, : self._n_neighbors]
        else:
            init = initialise_search(
                self._rp_forest,
                self._raw_data,
                X,
                int(self._n_neighbors * self.transform_queue_size),
                rng_state,
                self._input_distance_func,
            )
            result = initialized_nnd_search(
                self._raw_data,
                self._search_graph.indptr,
                self._search_graph.indices,
                init,
                X,
                self._input_distance_func,
            )

            indices, dists = deheap_sort(result)
            indices = indices[:, : self._n_neighbors]
            dists = dists[:, : self._n_neighbors]

        dists = dists.astype(np.float32, order="C")

        adjusted_local_connectivity = max(0.0, self.local_connectivity - 1.0)
        sigmas, rhos = smooth_knn_dist(
            dists,
            float(self._n_neighbors),
            local_connectivity=float(adjusted_local_connectivity),
        )

        rows, cols, vals = compute_membership_strengths(indices, dists, sigmas, rhos)

        graph = scipy.sparse.coo_matrix(
            (vals, (rows, cols)), shape=(X.shape[0], self._raw_data.shape[0])
        )

        # This was a very specially constructed graph with constant degree.
        # That lets us do fancy unpacking by reshaping the csr matrix indices
        # and data. Doing so relies on the constant degree assumption!
        csr_graph = normalize(graph.tocsr(), norm="l1")
        inds = csr_graph.indices.reshape(X.shape[0], self._n_neighbors)
        weights = csr_graph.data.reshape(X.shape[0], self._n_neighbors)
        embedding = init_transform(inds, weights, self.embedding_)

        if self.n_epochs is None:
            # For smaller datasets we can use more epochs
            if graph.shape[0] <= 10000:
                n_epochs = 100
            else:
                n_epochs = 30
        else:
            n_epochs = int(self.n_epochs // 3.0)

        graph.data[graph.data < (graph.data.max() / float(n_epochs))] = 0.0
        graph.eliminate_zeros()

        epochs_per_sample = make_epochs_per_sample(graph.data, n_epochs)

        head = graph.row
        tail = graph.col
        weight = graph.data

        # optimize_layout = make_optimize_layout(
        #     self._output_distance_func,
        #     tuple(self.output_metric_kwds.values()),
        # )

        if self.output_metric == "euclidean":
            embedding = optimize_layout_euclidean(
                embedding,
                self.embedding_.astype(np.float32, copy=True),  # Fixes #179 & #217,
                head,
                tail,
                n_epochs,
                graph.shape[1],
                epochs_per_sample,
                self._a,
                self._b,
                rng_state,
                self.repulsion_strength,
                self._initial_alpha / 4.0,
                self.negative_sample_rate,
                self.random_state is None,
                verbose=self.verbose,
            )
        else:
            embedding = optimize_layout_generic(
                embedding,
                self.embedding_.astype(np.float32, copy=True),  # Fixes #179 & #217
                head,
                tail,
                n_epochs,
                graph.shape[1],
                epochs_per_sample,
                self._a,
                self._b,
                rng_state,
                self.repulsion_strength,
                self._initial_alpha / 4.0,
                self.negative_sample_rate,
                self._output_distance_func,
                tuple(self._output_metric_kwds.values()),
                verbose=self.verbose,
            )

        return embedding

    def inverse_transform(self, X):
        """Transform X in the existing embedded space back into the input
        data space and return that transformed output.

        Parameters
        ----------
        X : array, shape (n_samples, n_components)
            New points to be inverse transformed.

        Returns
        -------
        X_new : array, shape (n_samples, n_features)
            Generated data points new data in data space.
        """

        if self._sparse_data:
            raise ValueError("Inverse transform not available for sparse input.")
        elif self._inverse_distance_func is None:
            raise ValueError("Inverse transform not available for given metric.")
        elif self.n_components >= 8:
            warn(
                "Inverse transform works best with low dimensional embeddings."
                " Results may be poor, or this approach to inverse transform"
<<<<<<< HEAD
                " may fail altogether! If you need a high dimensional latent space"
                " and inverse transform operations consider using an autoencoder."
=======
                " may fail altogether! If you need a high dimensional latent"
                " space and inverse transform operations consider using an"
                " autoencoder."
>>>>>>> 45204fe0
            )

        X = check_array(X, dtype=np.float32, order="C")
        random_state = check_random_state(self.transform_seed)
        rng_state = random_state.randint(INT32_MIN, INT32_MAX, 3).astype(np.int64)

        # build Delaunay complex (Does this not assume a roughly euclidean output metric)?
        deltri = scipy.spatial.Delaunay(
            self.embedding_, incremental=True, qhull_options="QJ"
        )
        neighbors = deltri.simplices[deltri.find_simplex(X)]
        adjmat = scipy.sparse.lil_matrix(
            (self.embedding_.shape[0], self.embedding_.shape[0]), dtype=int
        )
        for i in np.arange(0, deltri.simplices.shape[0]):
            for j in deltri.simplices[i]:
                if j < self.embedding_.shape[0]:
                    idx = deltri.simplices[i][
                        deltri.simplices[i] < self.embedding_.shape[0]
                    ]
                    adjmat[j, idx] = 1
                    adjmat[idx, j] = 1

        adjmat = scipy.sparse.csr_matrix(adjmat)

        min_vertices = min(self._raw_data.shape[-1], self._raw_data.shape[0])

        neighborhood = [
            breadth_first_search(adjmat, v[0], min_vertices=min_vertices)
            for v in neighbors
        ]
        if callable(self.output_metric):
            # need to create another numba.jit-able wrapper for callable
            # output_metrics that return a tuple (already checked that it does
            # during param validation in `fit` method)
            _out_m = self.output_metric

            @numba.njit(fastmath=True)
            def _output_dist_only(x, y, *kwds):
                return _out_m(x, y, *kwds)[0]

            dist_only_func = _output_dist_only
        elif self.output_metric in dist.named_distances.keys():
            dist_only_func = dist.named_distances[self.output_metric]
        else:
            # shouldn't really ever get here because of checks already performed,
            # but works as a failsafe in case attr was altered manually after fitting
            raise ValueError(
                "Unrecognized output metric: {}".format(self.output_metric)
            )

        dist_args = tuple(self._output_metric_kwds.values())
        distances = [
            np.array(
                [
                    dist_only_func(X[i], self.embedding_[nb], *dist_args)
                    for nb in neighborhood[i]
                ]
            )
            for i in range(X.shape[0])
        ]
        idx = np.array([np.argsort(e)[:min_vertices] for e in distances])

        dists_output_space = np.array(
            [distances[i][idx[i]] for i in range(len(distances))]
        )
        indices = np.array([neighborhood[i][idx[i]] for i in range(len(neighborhood))])

        rows, cols, distances = np.array(
            [
                [i, indices[i, j], dists_output_space[i, j]]
                for i in range(indices.shape[0])
                for j in range(min_vertices)
            ]
        ).T

        # calculate membership strength of each edge
        weights = 1 / (1 + self._a * distances ** (2 * self._b))

        # compute 1-skeleton
        # convert 1-skeleton into coo_matrix adjacency matrix
        graph = scipy.sparse.coo_matrix(
            (weights, (rows, cols)), shape=(X.shape[0], self._raw_data.shape[0])
        )

        # That lets us do fancy unpacking by reshaping the csr matrix indices
        # and data. Doing so relies on the constant degree assumption!
        # csr_graph = graph.tocsr()
        csr_graph = normalize(graph.tocsr(), norm="l1")
        inds = csr_graph.indices.reshape(X.shape[0], min_vertices)
        weights = csr_graph.data.reshape(X.shape[0], min_vertices)
        inv_transformed_points = init_transform(inds, weights, self._raw_data)

        if self.n_epochs is None:
            # For smaller datasets we can use more epochs
            if graph.shape[0] <= 10000:
                n_epochs = 100
            else:
                n_epochs = 30
        else:
            n_epochs = int(self.n_epochs // 3.0)

        # graph.data[graph.data < (graph.data.max() / float(n_epochs))] = 0.0
        # graph.eliminate_zeros()

        epochs_per_sample = make_epochs_per_sample(graph.data, n_epochs)

        head = graph.row
        tail = graph.col
        weight = graph.data

        inv_transformed_points = optimize_layout_inverse(
            inv_transformed_points,
            self._raw_data,
            head,
            tail,
            weight,
            self._sigmas,
            self._rhos,
            n_epochs,
            graph.shape[1],
            epochs_per_sample,
            self._a,
            self._b,
            rng_state,
            self.repulsion_strength,
            self._initial_alpha / 4.0,
            self.negative_sample_rate,
            self._inverse_distance_func,
            tuple(self._metric_kwds.values()),
            verbose=self.verbose,
        )

        return inv_transformed_points


class DataFrameUMAP(BaseEstimator):
    def __init__(
        self,
        metrics,
        n_neighbors=15,
        n_components=2,
        output_metric="euclidean",
        output_metric_kwds=None,
        n_epochs=None,
        learning_rate=1.0,
        init="spectral",
        min_dist=0.1,
        spread=1.0,
        set_op_mix_ratio=1.0,
        local_connectivity=1.0,
        repulsion_strength=1.0,
        negative_sample_rate=5,
        transform_queue_size=4.0,
        a=None,
        b=None,
        random_state=None,
        angular_rp_forest=False,
        target_n_neighbors=-1,
        target_metric="categorical",
        target_metric_kwds=None,
        target_weight=0.5,
        transform_seed=42,
        verbose=False,
    ):
        self.metrics = metrics
        self.n_neighbors = n_neighbors
        self.output_metric = output_metric
        self.output_metric_kwds = output_metric_kwds
        self.n_epochs = n_epochs
        self.init = init
        self.n_components = n_components
        self.repulsion_strength = repulsion_strength
        self.learning_rate = learning_rate

        self.spread = spread
        self.min_dist = min_dist
        self.set_op_mix_ratio = set_op_mix_ratio
        self.local_connectivity = local_connectivity
        self.negative_sample_rate = negative_sample_rate
        self.random_state = random_state
        self.angular_rp_forest = angular_rp_forest
        self.transform_queue_size = transform_queue_size
        self.target_n_neighbors = target_n_neighbors
        self.target_metric = target_metric
        self.target_metric_kwds = target_metric_kwds
        self.target_weight = target_weight
        self.transform_seed = transform_seed
        self.verbose = verbose

        self.a = a
        self.b = b

    def _validate_parameters(self):
        if self.set_op_mix_ratio < 0.0 or self.set_op_mix_ratio > 1.0:
            raise ValueError("set_op_mix_ratio must be between 0.0 and 1.0")
        if self.repulsion_strength < 0.0:
            raise ValueError("repulsion_strength cannot be negative")
        if self.min_dist > self.spread:
            raise ValueError("min_dist must be less than or equal to spread")
        if self.min_dist < 0.0:
            raise ValueError("min_dist must be greater than 0.0")
        if not isinstance(self.init, str) and not isinstance(self.init, np.ndarray):
            raise ValueError("init must be a string or ndarray")
        if isinstance(self.init, str) and self.init not in ("spectral", "random"):
            raise ValueError('string init values must be "spectral" or "random"')
        if (
            isinstance(self.init, np.ndarray)
            and self.init.shape[1] != self.n_components
        ):
            raise ValueError("init ndarray must match n_components value")
        if self.negative_sample_rate < 0:
            raise ValueError("negative sample rate must be positive")
        if self.learning_rate < 0.0:
            raise ValueError("learning_rate must be positive")
        if self.n_neighbors < 2:
            raise ValueError("n_neighbors must be greater than 2")
        if self.target_n_neighbors < 2 and self.target_n_neighbors != -1:
            raise ValueError("target_n_neighbors must be greater than 2")
        if not isinstance(self.n_components, int):
            raise ValueError("n_components must be an int")
        if self.n_components < 1:
            raise ValueError("n_components must be greater than 0")
        if self.n_epochs is not None and (
            self.n_epochs <= 10 or not isinstance(self.n_epochs, int)
        ):
            raise ValueError("n_epochs must be a positive integer " "larger than 10")
        if self.output_metric_kwds is None:
            self._output_metric_kwds = {}
        else:
            self._output_metric_kwds = self.output_metric_kwds

        if callable(self.output_metric):
            self._output_distance_func = self.output_metric
        elif (
            self.output_metric in dist.named_distances
            and self.output_metric in dist.named_distances_with_gradients
        ):
            self._output_distance_func = dist.named_distances_with_gradients[
                self.output_metric
            ]
        elif self.output_metric == "precomputed":
            raise ValueError("output_metric cannnot be 'precomputed'")
        else:
            if self.output_metric in dist.named_distances:
                raise ValueError(
                    "gradient function is not yet implemented for "
                    + repr(self.output_metric)
                    + "."
                )
            else:
                raise ValueError(
                    "output_metric is neither callable, " + "nor a recognised string"
                )

        # validate metrics argument
        assert isinstance(self.metrics, list) or self.metrics == "infer"
        if self.metrics != "infer":
            for item in self.metrics:
                assert isinstance(item, tuple) and len(item) == 3
                assert isinstance(item[0], str)
                assert item[1] in dist.named_distances
                assert isinstance(item[2], list) and len(item[2]) >= 1

                for col in item[2]:
                    assert isinstance(col, str) or isinstance(col, int)

    def fit(self, X, y=None):

        self._validate_parameters()

        # X should be a pandas dataframe, or np.array; check
        # how column transformer handles this.
        self._raw_data = X

        # Handle all the optional arguments, setting default
        if self.a is None or self.b is None:
            self._a, self._b = find_ab_params(self.spread, self.min_dist)
        else:
            self._a = self.a
            self._b = self.b

        if isinstance(self.init, np.ndarray):
            init = check_array(self.init, dtype=np.float32, accept_sparse=False)
        else:
            init = self.init

        self._initial_alpha = self.learning_rate

        # Error check n_neighbors based on data size
        if X.shape[0] <= self.n_neighbors:
            if X.shape[0] == 1:
                self.embedding_ = np.zeros(
                    (1, self.n_components)
                )  # needed to sklearn comparability
                return self

            warn(
                "n_neighbors is larger than the dataset size; truncating to "
                "X.shape[0] - 1"
            )
            self._n_neighbors = X.shape[0] - 1
        else:
            self._n_neighbors = self.n_neighbors

        if self.metrics == "infer":
            raise NotImplementedError("Metric inference not implemented yet")

        random_state = check_random_state(self.random_state)

        self.metric_graphs_ = {}
        self._sigmas = {}
        self._rhos = {}
        self._knn_indices = {}
        self._knn_dists = {}
        self._rp_forest = {}
        self.graph_ = None

        def is_discrete_metric(metric_data):
            return metric_data[1] in dist.DISCRETE_METRICS

        for metric_data in sorted(self.metrics, key=is_discrete_metric):
            name, metric, columns = metric_data
            print(name, metric, columns)

            if metric in dist.DISCRETE_METRICS:
                self.metric_graphs_[name] = None
                for col in columns:

                    discrete_space = X[col].values
                    metric_kws = dist.get_discrete_params(discrete_space, metric)

                    self.graph_ = discrete_metric_simplicial_set_intersection(
                        self.graph_,
                        discrete_space,
                        metric=metric,
                        metric_kws=metric_kws,
                    )
            else:
                # Sparse not supported yet
                sub_data = check_array(
                    X[columns], dtype=np.float32, accept_sparse=False
                )

                if X.shape[0] < 4096:
                    # small case
                    self._small_data = True
                    # TODO: metric keywords not supported yet!
                    if metric in ("ll_dirichlet", "hellinger"):
                        dmat = dist.pairwise_special_metric(sub_data, metric=metric)
                    else:
                        dmat = pairwise_distances(sub_data, metric=metric)

                    (
                        self.metric_graphs_[name],
                        self._sigmas[name],
                        self._rhos[name],
                    ) = fuzzy_simplicial_set(
                        dmat,
                        self._n_neighbors,
                        random_state,
                        "precomputed",
                        {},
                        None,
                        None,
                        self.angular_rp_forest,
                        self.set_op_mix_ratio,
                        self.local_connectivity,
                        False,
                        self.verbose,
                    )
                else:
                    self._small_data = False
                    # Standard case
                    # TODO: metric keywords not supported yet!
                    (
                        self._knn_indices[name],
                        self._knn_dists[name],
                        self._rp_forest[name],
                    ) = nearest_neighbors(
                        sub_data,
                        self._n_neighbors,
                        metric,
                        {},
                        self.angular_rp_forest,
                        random_state,
                        use_pynndescent=True,
                        verbose=self.verbose,
                    )

                    (
                        self.metric_graphs_[name],
                        self._sigmas[name],
                        self._rhos[name],
                    ) = fuzzy_simplicial_set(
                        sub_data,
                        self.n_neighbors,
                        random_state,
                        metric,
                        {},
                        self._knn_indices[name],
                        self._knn_dists[name],
                        self.angular_rp_forest,
                        self.set_op_mix_ratio,
                        self.local_connectivity,
                        False,
                        self.verbose,
                    )
                    # TODO: set up transform data

                if self.graph_ is None:
                    self.graph_ = self.metric_graphs_[name]
                else:
                    self.graph_ = general_simplicial_set_intersection(
                        self.graph_, self.metric_graphs_[name], 0.5
                    )

            print(self.graph_.data)
            self.graph_ = reset_local_connectivity(
                self.graph_, reset_local_metrics=True
            )

        if self.n_epochs is None:
            n_epochs = 0
        else:
            n_epochs = self.n_epochs

        if self.verbose:
            print("Construct embedding")

        # TODO: Handle connected component issues properly
        # For now we just use manhattan and hope.
        self.embedding_ = simplicial_set_embedding(
            self._raw_data,
            self.graph_,
            self.n_components,
            self._initial_alpha,
            self._a,
            self._b,
            self.repulsion_strength,
            self.negative_sample_rate,
            n_epochs,
            init,
            random_state,
            "manhattan",
            {},
            self._output_distance_func,
            self.output_metric_kwds,
            self.output_metric in ("euclidean", "l2"),
            self.random_state is None,
            self.verbose,
        )

        self._input_hash = joblib.hash(self._raw_data)

        return self<|MERGE_RESOLUTION|>--- conflicted
+++ resolved
@@ -2183,14 +2183,9 @@
             warn(
                 "Inverse transform works best with low dimensional embeddings."
                 " Results may be poor, or this approach to inverse transform"
-<<<<<<< HEAD
-                " may fail altogether! If you need a high dimensional latent space"
-                " and inverse transform operations consider using an autoencoder."
-=======
                 " may fail altogether! If you need a high dimensional latent"
                 " space and inverse transform operations consider using an"
                 " autoencoder."
->>>>>>> 45204fe0
             )
 
         X = check_array(X, dtype=np.float32, order="C")

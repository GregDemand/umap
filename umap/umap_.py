# Author: Leland McInnes <leland.mcinnes@gmail.com>
#
# License: BSD 3 clause
from __future__ import print_function

import locale
from warnings import warn
import time

from scipy.optimize import curve_fit
from sklearn.base import BaseEstimator
from sklearn.utils import check_random_state, check_array
from sklearn.metrics import pairwise_distances
from sklearn.preprocessing import normalize
from sklearn.neighbors import KDTree

try:
    import joblib
except ImportError:
    # sklearn.externals.joblib is deprecated in 0.21, will be removed in 0.23
    from sklearn.externals import joblib

import numpy as np
import scipy.sparse
import scipy.sparse.csgraph
import numba

import umap.distances as dist

import umap.sparse as sparse
import umap.sparse_nndescent as sparse_nn

from umap.utils import (
    tau_rand_int,
    deheap_sort,
    submatrix,
    ts,
    fast_knn_indices,
)
from umap.rp_tree import rptree_leaf_array, make_forest
from umap.nndescent import (
    # make_nn_descent,
    # make_initialisations,
    # make_initialized_nnd_search,
    nn_descent,
    initialized_nnd_search,
    initialise_search,
)
from umap.rp_tree import rptree_leaf_array, make_forest
from umap.spectral import spectral_layout
from umap.utils import deheap_sort, submatrix
from umap.layouts import (
    optimize_layout_euclidean,
    optimize_layout_generic,
    optimize_layout_inverse,
)

locale.setlocale(locale.LC_NUMERIC, "C")

INT32_MIN = np.iinfo(np.int32).min + 1
INT32_MAX = np.iinfo(np.int32).max - 1

SMOOTH_K_TOLERANCE = 1e-5
MIN_K_DIST_SCALE = 1e-3
NPY_INFINITY = np.inf

def breadth_first_search(adjmat, start, min_vertices):
    explored = []
    queue = [start]
    levels = {}
    levels[start] = 0
    max_level = np.inf
    visited = [start]

    while queue:
        node = queue.pop(0)
        explored.append(node)
        if max_level == np.inf and len(explored) > min_vertices:
            max_level = max(levels.values())

        if levels[node] + 1 < max_level:
            neighbors = adjmat[node].indices
            for neighbour in neighbors:
                if neighbour not in visited:
                    queue.append(neighbour)
                    visited.append(neighbour)

                    levels[neighbour] = levels[node] + 1

    return np.array(explored)

@numba.njit(
    fastmath=True
)  # benchmarking `parallel=True` shows it to *decrease* performance
def smooth_knn_dist(
    distances,
    k,
    n_iter=64,
    local_connectivity=1.0,
    bandwidth=1.0,
):
    """Compute a continuous version of the distance to the kth nearest
    neighbor. That is, this is similar to knn-distance but allows continuous
    k values rather than requiring an integral k. In essence we are simply
    computing the distance such that the cardinality of fuzzy set we generate
    is k.

    Parameters
    ----------
    distances: array of shape (n_samples, n_neighbors)
        Distances to nearest neighbors for each samples. Each row should be a
        sorted list of distances to a given samples nearest neighbors.

    k: float
        The number of nearest neighbors to approximate for.

    n_iter: int (optional, default 64)
        We need to binary search for the correct distance value. This is the
        max number of iterations to use in such a search.

    local_connectivity: int (optional, default 1)
        The local connectivity required -- i.e. the number of nearest
        neighbors that should be assumed to be connected at a local level.
        The higher this value the more connected the manifold becomes
        locally. In practice this should be not more than the local intrinsic
        dimension of the manifold.

    bandwidth: float (optional, default 1)
        The target bandwidth of the kernel, larger values will produce
        larger return values.

    Returns
    -------
    knn_dist: array of shape (n_samples,)
        The distance to kth nearest neighbor, as suitably approximated.

    nn_dist: array of shape (n_samples,)
        The distance to the 1st nearest neighbor for each point.
    """
    target = np.log2(k) * bandwidth
    rho = np.zeros(distances.shape[0])
    result = np.zeros(distances.shape[0])

    mean_distances = np.mean(distances)

    for i in range(distances.shape[0]):
        lo = 0.0
        hi = NPY_INFINITY
        mid = 1.0

        # TODO: This is very inefficient, but will do for now. FIXME
        ith_distances = distances[i]
        non_zero_dists = ith_distances[ith_distances > 0.0]
        if non_zero_dists.shape[0] >= local_connectivity:
            index = int(np.floor(local_connectivity))
            interpolation = local_connectivity - index
            if index > 0:
                rho[i] = non_zero_dists[index - 1]
                if interpolation > SMOOTH_K_TOLERANCE:
                    rho[i] += interpolation * (
<<<<<<< HEAD
                        non_zero_dists[index] - non_zero_dists[index - 1]
=======
                        non_zero_dists[index]
                        - non_zero_dists[index - 1]
>>>>>>> 80f1247d
                    )
            else:
                rho[i] = interpolation * non_zero_dists[0]
        elif non_zero_dists.shape[0] > 0:
            rho[i] = np.max(non_zero_dists)

        for n in range(n_iter):

            psum = 0.0
            for j in range(1, distances.shape[1]):
                d = distances[i, j] - rho[i]
                if d > 0:
                    psum += np.exp(-(d / mid))
                else:
                    psum += 1.0

            if np.fabs(psum - target) < SMOOTH_K_TOLERANCE:
                break

            if psum > target:
                hi = mid
                mid = (lo + hi) / 2.0
            else:
                lo = mid
                if hi == NPY_INFINITY:
                    mid *= 2
                else:
                    mid = (lo + hi) / 2.0

        result[i] = mid

        # TODO: This is very inefficient, but will do for now. FIXME
        if rho[i] > 0.0:
            mean_ith_distances = np.mean(ith_distances)
            if (
                result[i]
                < MIN_K_DIST_SCALE * mean_ith_distances
            ):
                result[i] = (
                    MIN_K_DIST_SCALE * mean_ith_distances
                )
        else:
            if (
                result[i]
                < MIN_K_DIST_SCALE * mean_distances
            ):
                result[i] = (
                    MIN_K_DIST_SCALE * mean_distances
                )

    return result, rho


def nearest_neighbors(
    X,
    n_neighbors,
    metric,
    metric_kwds,
    angular,
    random_state,
    verbose=False,
):
    """Compute the ``n_neighbors`` nearest points for each data point in ``X``
    under ``metric``. This may be exact, but more likely is approximated via
    nearest neighbor descent.

    Parameters
    ----------
    X: array of shape (n_samples, n_features)
        The input data to compute the k-neighbor graph of.

    n_neighbors: int
        The number of nearest neighbors to compute for each sample in ``X``.

    metric: string or callable
        The metric to use for the computation.

    metric_kwds: dict
        Any arguments to pass to the metric computation function.

    angular: bool
        Whether to use angular rp trees in NN approximation.

    random_state: np.random state
        The random state to use for approximate NN computations.

    verbose: bool
        Whether to print status data during the computation.

    Returns
    -------
    knn_indices: array of shape (n_samples, n_neighbors)
        The indices on the ``n_neighbors`` closest points in the dataset.

    knn_dists: array of shape (n_samples, n_neighbors)
        The distances to the ``n_neighbors`` closest points in the dataset.

    rp_forest: list of trees
        The random projection forest used for searching (if used, None otherwise)
    """
    if verbose:
        print(ts(), "Finding Nearest Neighbors")

    if metric == "precomputed":
        # Note that this does not support sparse distance matrices yet ...
        # Compute indices of n nearest neighbors
        knn_indices = fast_knn_indices(X, n_neighbors)
        # Compute the nearest neighbor distances
        #   (equivalent to np.sort(X)[:,:n_neighbors])
        knn_dists = X[
            np.arange(X.shape[0])[:, None], knn_indices
        ].copy()

        rp_forest = []
    else:
<<<<<<< HEAD
        # TODO: Hacked values for now
        n_trees = 5 + int(round((X.shape[0]) ** 0.5 / 20.0))
        n_iters = max(5, int(round(np.log2(X.shape[0]))))

        try:
            # Use pynndescent, if installed (python 3 only)
            from pynndescent import NNDescent
            nnd = NNDescent(
=======
        if callable(metric):
            distance_func = metric
        elif metric in dist.named_distances:
            distance_func = dist.named_distances[metric]
        else:
            raise ValueError(
                "Metric is neither callable, "
                + "nor a recognised string"
            )

        if metric in (
            "cosine",
            "correlation",
            "dice",
            "jaccard",
        ):
            angular = True

        rng_state = random_state.randint(
            INT32_MIN, INT32_MAX, 3
        ).astype(np.int64)

        if scipy.sparse.isspmatrix_csr(X):
            if metric in sparse.sparse_named_distances:
                distance_func = sparse.sparse_named_distances[
                    metric
                ]
                if metric in sparse.sparse_need_n_features:
                    metric_kwds["n_features"] = X.shape[1]
            else:
                raise ValueError(
                    "Metric {} not supported for sparse "
                    + "data".format(metric)
                )
            metric_nn_descent = sparse.make_sparse_nn_descent(
                distance_func, tuple(metric_kwds.values())
            )

            # TODO: Hacked values for now
            n_trees = 5 + int(
                round((X.shape[0]) ** 0.5 / 20.0)
            )
            n_iters = max(
                5, int(round(np.log2(X.shape[0])))
            )
            if verbose:
                print(
                    ts(),
                    "Building RP forest with",
                    str(n_trees),
                    "trees",
                )

            rp_forest = make_forest(
                X, n_neighbors, n_trees, rng_state, angular
            )
            leaf_array = rptree_leaf_array(rp_forest)

            if verbose:
                print(
                    ts(),
                    "NN descent for",
                    str(n_iters),
                    "iterations",
                )
            knn_indices, knn_dists = metric_nn_descent(
                X.indices,
                X.indptr,
                X.data,
                X.shape[0],
                n_neighbors,
                rng_state,
                max_candidates=60,
                rp_tree_init=True,
                leaf_array=leaf_array,
                n_iters=n_iters,
                verbose=verbose,
            )
        else:
            metric_nn_descent = make_nn_descent(
                distance_func, tuple(metric_kwds.values())
            )
            # TODO: Hacked values for now
            n_trees = 5 + int(
                round((X.shape[0]) ** 0.5 / 20.0)
            )
            n_iters = max(
                5, int(round(np.log2(X.shape[0])))
            )

            if verbose:
                print(
                    ts(),
                    "Building RP forest with",
                    str(n_trees),
                    "trees",
                )
            rp_forest = make_forest(
                X, n_neighbors, n_trees, rng_state, angular
            )
            leaf_array = rptree_leaf_array(rp_forest)
            if verbose:
                print(
                    ts(),
                    "NN descent for",
                    str(n_iters),
                    "iterations",
                )
            knn_indices, knn_dists = metric_nn_descent(
>>>>>>> 80f1247d
                X,
                n_neighbors=n_neighbors,
                metric=metric,
                metric_kwds=metric_kwds,
                random_state=random_state,
                n_trees=n_trees,
                n_iters=n_iters,
                max_candidates=60,
                verbose=verbose,
            )
            knn_indices, knn_dists = nnd._neighbor_graph
            rp_forest = nnd._rp_forest
        except ImportError:
            # Otherwise fall back to nn descent in umap
            if callable(metric):
                distance_func = metric
            elif metric in dist.named_distances:
                distance_func = dist.named_distances[metric]
            else:
                raise ValueError("Metric is neither callable, " + "nor a recognised string")

            if metric in (
                "cosine",
                "correlation",
                "dice",
                "jaccard",
                "ll_dirichlet",
                "hellinger",
            ):
                angular = True

            rng_state = random_state.randint(INT32_MIN, INT32_MAX, 3).astype(np.int64)

            if scipy.sparse.isspmatrix_csr(X):
                if metric in sparse.sparse_named_distances:
                    distance_func = sparse.sparse_named_distances[metric]
                    if metric in sparse.sparse_need_n_features:
                        metric_kwds["n_features"] = X.shape[1]
                elif callable(metric):
                    distance_func = metric
                else:
                    raise ValueError(
                        "Metric {} not supported for sparse " + "data".format(metric)
                    )
                # metric_nn_descent = sparse.make_sparse_nn_descent(
                #     distance_func, tuple(metric_kwds.values())
                # )

                if verbose:
                    print(ts(), "Building RP forest with",  str(n_trees), "trees")

                rp_forest = make_forest(X, n_neighbors, n_trees, rng_state, angular)
                leaf_array = rptree_leaf_array(rp_forest)

                if verbose:
                    print(ts(), "NN descent for", str(n_iters), "iterations")
                knn_indices, knn_dists = sparse_nn.sparse_nn_descent(
                    X.indices,
                    X.indptr,
                    X.data,
                    X.shape[0],
                    n_neighbors,
                    rng_state,
                    distance_func,
                    tuple(metric_kwds.values()),
                    max_candidates=60,
                    rp_tree_init=True,
                    leaf_array=leaf_array,
                    n_iters=n_iters,
                    verbose=verbose,
                )
            else:
                # metric_nn_descent = make_nn_descent(
                #     distance_func, tuple(metric_kwds.values())
                # )

                if verbose:
                    print(ts(), "Building RP forest with", str(n_trees), "trees")
                rp_forest = make_forest(X, n_neighbors, n_trees, rng_state, angular)
                leaf_array = rptree_leaf_array(rp_forest)
                if verbose:
                    print(ts(), "NN descent for", str(n_iters), "iterations")
                knn_indices, knn_dists = nn_descent(
                    X,
                    n_neighbors,
                    rng_state,
                    distance_func,
                    tuple(metric_kwds.values()),
                    max_candidates=60,
                    rp_tree_init=True,
                    leaf_array=leaf_array,
                    n_iters=n_iters,
                    verbose=verbose,
                )

            if np.any(knn_indices < 0):
                warn(
                    "Failed to correctly find n_neighbors for some samples."
                    "Results may be less than ideal. Try re-running with"
                    "different parameters."
                )
    if verbose:
        print(ts(), "Finished Nearest Neighbor Search")
    return knn_indices, knn_dists, rp_forest


@numba.njit(parallel=True, fastmath=True)
def compute_membership_strengths(
    knn_indices, knn_dists, sigmas, rhos
):
    """Construct the membership strength data for the 1-skeleton of each local
    fuzzy simplicial set -- this is formed as a sparse matrix where each row is
    a local fuzzy simplicial set, with a membership strength for the
    1-simplex to each other data point.

    Parameters
    ----------
    knn_indices: array of shape (n_samples, n_neighbors)
        The indices on the ``n_neighbors`` closest points in the dataset.

    knn_dists: array of shape (n_samples, n_neighbors)
        The distances to the ``n_neighbors`` closest points in the dataset.

    sigmas: array of shape(n_samples)
        The normalization factor derived from the metric tensor approximation.

    rhos: array of shape(n_samples)
        The local connectivity adjustment.

    Returns
    -------
    rows: array of shape (n_samples * n_neighbors)
        Row data for the resulting sparse matrix (coo format)

    cols: array of shape (n_samples * n_neighbors)
        Column data for the resulting sparse matrix (coo format)

    vals: array of shape (n_samples * n_neighbors)
        Entries for the resulting sparse matrix (coo format)
    """
    n_samples = knn_indices.shape[0]
    n_neighbors = knn_indices.shape[1]

    rows = np.zeros(knn_indices.size, dtype=np.int64)
    cols = np.zeros(knn_indices.size, dtype=np.int64)
    vals = np.zeros(knn_indices.size, dtype=np.float64)

    for i in range(n_samples):
        for j in range(n_neighbors):
            if knn_indices[i, j] == -1:
                continue  # We didn't get the full knn for i
            if knn_indices[i, j] == i:
                val = 0.0
            elif knn_dists[i, j] - rhos[i] <= 0.0 or sigmas[i] == 0.0:
                val = 1.0
            else:
                val = np.exp(
                    -(
                        (knn_dists[i, j] - rhos[i])
                        / (sigmas[i])
                    )
                )

            rows[i * n_neighbors + j] = i
            cols[i * n_neighbors + j] = knn_indices[i, j]
            vals[i * n_neighbors + j] = val

    return rows, cols, vals


def fuzzy_simplicial_set(
    X,
    n_neighbors,
    random_state,
    metric,
    metric_kwds={},
    knn_indices=None,
    knn_dists=None,
    angular=False,
    set_op_mix_ratio=1.0,
    local_connectivity=1.0,
        apply_set_operations=True,
    verbose=False,
):
    """Given a set of data X, a neighborhood size, and a measure of distance
    compute the fuzzy simplicial set (here represented as a fuzzy graph in
    the form of a sparse matrix) associated to the data. This is done by
    locally approximating geodesic distance at each point, creating a fuzzy
    simplicial set for each such point, and then combining all the local
    fuzzy simplicial sets into a global one via a fuzzy union.

    Parameters
    ----------
    X: array of shape (n_samples, n_features)
        The data to be modelled as a fuzzy simplicial set.

    n_neighbors: int
        The number of neighbors to use to approximate geodesic distance.
        Larger numbers induce more global estimates of the manifold that can
        miss finer detail, while smaller values will focus on fine manifold
        structure to the detriment of the larger picture.

    random_state: numpy RandomState or equivalent
        A state capable being used as a numpy random state.

    metric: string or function (optional, default 'euclidean')
        The metric to use to compute distances in high dimensional space.
        If a string is passed it must match a valid predefined metric. If
        a general metric is required a function that takes two 1d arrays and
        returns a float can be provided. For performance purposes it is
        required that this be a numba jit'd function. Valid string metrics
        include:
            * euclidean (or l2)
            * manhattan (or l1)
            * cityblock
            * braycurtis
            * canberra
            * chebyshev
            * correlation
            * cosine
            * dice
            * hamming
            * jaccard
            * kulsinski
            * ll_dirichlet
            * mahalanobis
            * matching
            * minkowski
            * rogerstanimoto
            * russellrao
            * seuclidean
            * sokalmichener
            * sokalsneath
            * sqeuclidean
            * yule
            * wminkowski

        Metrics that take arguments (such as minkowski, mahalanobis etc.)
        can have arguments passed via the metric_kwds dictionary. At this
        time care must be taken and dictionary elements must be ordered
        appropriately; this will hopefully be fixed in the future.

    metric_kwds: dict (optional, default {})
        Arguments to pass on to the metric, such as the ``p`` value for
        Minkowski distance.

    knn_indices: array of shape (n_samples, n_neighbors) (optional)
        If the k-nearest neighbors of each point has already been calculated
        you can pass them in here to save computation time. This should be
        an array with the indices of the k-nearest neighbors as a row for
        each data point.

    knn_dists: array of shape (n_samples, n_neighbors) (optional)
        If the k-nearest neighbors of each point has already been calculated
        you can pass them in here to save computation time. This should be
        an array with the distances of the k-nearest neighbors as a row for
        each data point.

    angular: bool (optional, default False)
        Whether to use angular/cosine distance for the random projection
        forest for seeding NN-descent to determine approximate nearest
        neighbors.

    set_op_mix_ratio: float (optional, default 1.0)
        Interpolate between (fuzzy) union and intersection as the set operation
        used to combine local fuzzy simplicial sets to obtain a global fuzzy
        simplicial sets. Both fuzzy set operations use the product t-norm.
        The value of this parameter should be between 0.0 and 1.0; a value of
        1.0 will use a pure fuzzy union, while 0.0 will use a pure fuzzy
        intersection.

    local_connectivity: int (optional, default 1)
        The local connectivity required -- i.e. the number of nearest
        neighbors that should be assumed to be connected at a local level.
        The higher this value the more connected the manifold becomes
        locally. In practice this should be not more than the local intrinsic
        dimension of the manifold.

    verbose: bool (optional, default False)
        Whether to report information on the current progress of the algorithm.

    Returns
    -------
    fuzzy_simplicial_set: coo_matrix
        A fuzzy simplicial set represented as a sparse matrix. The (i,
        j) entry of the matrix represents the membership strength of the
        1-simplex between the ith and jth sample points.
    """
    if knn_indices is None or knn_dists is None:
        knn_indices, knn_dists, _ = nearest_neighbors(
            X,
            n_neighbors,
            metric,
            metric_kwds,
            angular,
            random_state,
            verbose=verbose,
        )

    sigmas, rhos = smooth_knn_dist(
        knn_dists,
        n_neighbors,
        local_connectivity=local_connectivity,
    )

    rows, cols, vals = compute_membership_strengths(
        knn_indices, knn_dists, sigmas, rhos
    )

    result = scipy.sparse.coo_matrix(
        (vals, (rows, cols)), shape=(X.shape[0], X.shape[0])
    )
    result.eliminate_zeros()

    if apply_set_operations:
        transpose = result.transpose()

        prod_matrix = result.multiply(transpose)

<<<<<<< HEAD
        result = (
                set_op_mix_ratio * (result + transpose - prod_matrix)
                + (1.0 - set_op_mix_ratio) * prod_matrix
        )
=======
    result = (
        set_op_mix_ratio
        * (result + transpose - prod_matrix)
        + (1.0 - set_op_mix_ratio) * prod_matrix
    )
>>>>>>> 80f1247d

    result.eliminate_zeros()

    return result, sigmas, rhos


@numba.njit()
def fast_intersection(
    rows,
    cols,
    values,
    target,
    unknown_dist=1.0,
    far_dist=5.0,
):
    """Under the assumption of categorical distance for the intersecting
    simplicial set perform a fast intersection.

    Parameters
    ----------
    rows: array
        An array of the row of each non-zero in the sparse matrix
        representation.

    cols: array
        An array of the column of each non-zero in the sparse matrix
        representation.

    values: array
        An array of the value of each non-zero in the sparse matrix
        representation.

    target: array of shape (n_samples)
        The categorical labels to use in the intersection.

    unknown_dist: float (optional, default 1.0)
        The distance an unknown label (-1) is assumed to be from any point.

    far_dist float (optional, default 5.0)
        The distance between unmatched labels.

    Returns
    -------
    None
    """
    for nz in range(rows.shape[0]):
        i = rows[nz]
        j = cols[nz]
        if (target[i] == -1) or (target[j] == -1):
            values[nz] *= np.exp(-unknown_dist)
        elif target[i] != target[j]:
            values[nz] *= np.exp(-far_dist)

    return


<<<<<<< HEAD
@numba.jit()
def fast_metric_intersection(
    rows, cols, values, discrete_space, metric, metric_kws, scale
):
    """Under the assumption of categorical distance for the intersecting
    simplicial set perform a fast intersection.

    Parameters
    ----------
    rows: array
        An array of the row of each non-zero in the sparse matrix
        representation.

    cols: array
        An array of the column of each non-zero in the sparse matrix
        representation.

    values: array of shape
        An array of the values of each non-zero in the sparse matrix
        representation.

    discrete_space: array of shape (n_samples, n_features)
        The vectors of categorical labels to use in the intersection.

    metric: numba function
        The function used to calculate distance over the target array.

    scale: float
        A scaling to apply to the metric.

    Returns
    -------
    None
    """
    metric_args = tuple(metric_kws.values())

    for nz in range(rows.shape[0]):
        i = rows[nz]
        j = cols[nz]
        dist = metric(discrete_space[i], discrete_space[j], *metric_args)
        values[nz] *= np.exp(-(scale * dist))

    return


@numba.njit()
def reprocess_row(probabilities):
    target = np.log2(15)

    lo = 0.0
    hi = NPY_INFINITY
    mid = 1.0

    for n in range(128):

        psum = 0.0
        for j in range(probabilities.shape[0]):
            psum += pow(probabilities[j], mid)

        if np.fabs(psum - target) < SMOOTH_K_TOLERANCE:
            break

        if psum < target:
            hi = mid
            mid = (lo + hi) / 2.0
        else:
            lo = mid
            if hi == NPY_INFINITY:
                mid *= 2
            else:
                mid = (lo + hi) / 2.0

    return np.power(probabilities, mid)


@numba.jit()
def reset_local_metrics(simplicial_set):
    csr_mat = simplicial_set.tocsr()
    for i in range(csr_mat.indptr.shape[0] - 1):
        csr_mat.data[csr_mat.indptr[i]:csr_mat.indptr[i + 1]] = \
            reprocess_row(csr_mat.data[csr_mat.indptr[i]:csr_mat.indptr[i + 1]])
    return csr_mat.tocoo()


@numba.jit()
def reset_local_connectivity(simplicial_set, reset_local_metric=False):
=======
def reset_local_connectivity(simplicial_set):
>>>>>>> 80f1247d
    """Reset the local connectivity requirement -- each data sample should
    have complete confidence in at least one 1-simplex in the simplicial set.
    We can enforce this by locally rescaling confidences, and then remerging the
    different local simplicial sets together.

    Parameters
    ----------
    simplicial_set: sparse matrix
        The simplicial set for which to recalculate with respect to local
        connectivity.

    Returns
    -------
    simplicial_set: sparse_matrix
        The recalculated simplicial set, now with the local connectivity
        assumption restored.
    """
    simplicial_set = normalize(simplicial_set, norm="max")
    if reset_local_metric:
        simplicial_set = reset_local_metrics(simplicial_set)
    transpose = simplicial_set.transpose()
    prod_matrix = simplicial_set.multiply(transpose)
    simplicial_set = (
        simplicial_set + transpose - prod_matrix
    )
    simplicial_set.eliminate_zeros()

    return simplicial_set


<<<<<<< HEAD
@numba.jit()
def discrete_metric_simplicial_set_intersection(
    simplicial_set,
    discrete_space,
    unknown_dist=1.0,
    far_dist=5.0,
    metric=None,
    metric_kws={},
    metric_scale=1.0,
=======
def categorical_simplicial_set_intersection(
    simplicial_set, target, unknown_dist=1.0, far_dist=5.0
>>>>>>> 80f1247d
):
    """Combine a fuzzy simplicial set with another fuzzy simplicial set
    generated from discrete metric data using discrete distances. The target
    data is assumed to be categorical label data (a vector of labels),
    and this will update the fuzzy simplicial set to respect that label data.

    TODO: optional category cardinality based weighting of distance

    Parameters
    ----------
    simplicial_set: sparse matrix
        The input fuzzy simplicial set.

    discrete_space: array of shape (n_samples)
        The categorical labels to use in the intersection.

    unknown_dist: float (optional, default 1.0)
        The distance an unknown label (-1) is assumed to be from any point.

    far_dist: float (optional, default 5.0)
        The distance between unmatched labels.

    metric: str (optional, default None)
        If not None, then use this metric to determine the
        distance between values.

    metric_scale: float (optional, default 1.0)
        If using a custom metric scale the distance values by
        this value -- this controls the weighting of the
        intersection. Larger values weight more toward target.

    Returns
    -------
    simplicial_set: sparse matrix
        The resulting intersected fuzzy simplicial set.
    """
    simplicial_set = simplicial_set.tocoo()

    if metric is not None:
        # We presume target is now a 2d array, with each row being a
        # vector of target info
        if metric in dist.named_distances:
            metric_func = dist.named_distances[metric]
        else:
            raise ValueError(
                "Discrete intersection metric {}" " is not recognized".format(metric)
            )
        print(metric, metric_func)

        fast_metric_intersection(
            simplicial_set.row,
            simplicial_set.col,
            simplicial_set.data,
            discrete_space,
            metric_func,
            metric_kws,
            metric_scale,
        )
    else:
        fast_intersection(
            simplicial_set.row,
            simplicial_set.col,
            simplicial_set.data,
            discrete_space,
            unknown_dist,
            far_dist,
        )

    simplicial_set.eliminate_zeros()

    return reset_local_connectivity(simplicial_set)


def general_simplicial_set_intersection(
    simplicial_set1, simplicial_set2, weight
):

    result = (simplicial_set1 + simplicial_set2).tocoo()
    left = simplicial_set1.tocsr()
    right = simplicial_set2.tocsr()

    sparse.general_sset_intersection(
        left.indptr,
        left.indices,
        left.data,
        right.indptr,
        right.indices,
        right.data,
        result.row,
        result.col,
        result.data,
        weight,
    )

    return result


def make_epochs_per_sample(weights, n_epochs):
    """Given a set of weights and number of epochs generate the number of
    epochs per sample for each weight.

    Parameters
    ----------
    weights: array of shape (n_1_simplices)
        The weights ofhow much we wish to sample each 1-simplex.

    n_epochs: int
        The total number of epochs we want to train for.

    Returns
    -------
    An array of number of epochs per sample, one for each 1-simplex.
    """
    result = -1.0 * np.ones(
        weights.shape[0], dtype=np.float64
    )
    n_samples = n_epochs * (weights / weights.max())
    result[n_samples > 0] = (
        float(n_epochs) / n_samples[n_samples > 0]
    )
    return result


<<<<<<< HEAD
=======
@numba.njit()
def clip(val):
    """Standard clamping of a value into a fixed range (in this case -4.0 to
    4.0)

    Parameters
    ----------
    val: float
        The value to be clamped.

    Returns
    -------
    The clamped value, now fixed to be in the range -4.0 to 4.0.
    """
    if val > 4.0:
        return 4.0
    elif val < -4.0:
        return -4.0
    else:
        return val


@numba.njit("f4(f4[:],f4[:])", fastmath=True)
def rdist(x, y):
    """Reduced Euclidean distance.

    Parameters
    ----------
    x: array of shape (embedding_dim,)
    y: array of shape (embedding_dim,)

    Returns
    -------
    The squared euclidean distance between x and y
    """
    result = 0.0
    for i in range(x.shape[0]):
        result += (x[i] - y[i]) ** 2

    return result


@numba.njit(fastmath=True, parallel=True)
def optimize_layout(
    head_embedding,
    tail_embedding,
    head,
    tail,
    n_epochs,
    n_vertices,
    epochs_per_sample,
    a,
    b,
    rng_state,
    gamma=1.0,
    initial_alpha=1.0,
    negative_sample_rate=5.0,
    verbose=False,
):
    """Improve an embedding using stochastic gradient descent to minimize the
    fuzzy set cross entropy between the 1-skeletons of the high dimensional
    and low dimensional fuzzy simplicial sets. In practice this is done by
    sampling edges based on their membership strength (with the (1-p) terms
    coming from negative sampling similar to word2vec).

    Parameters
    ----------
    head_embedding: array of shape (n_samples, n_components)
        The initial embedding to be improved by SGD.

    tail_embedding: array of shape (source_samples, n_components)
        The reference embedding of embedded points. If not embedding new
        previously unseen points with respect to an existing embedding this
        is simply the head_embedding (again); otherwise it provides the
        existing embedding to embed with respect to.

    head: array of shape (n_1_simplices)
        The indices of the heads of 1-simplices with non-zero membership.

    tail: array of shape (n_1_simplices)
        The indices of the tails of 1-simplices with non-zero membership.

    n_epochs: int
        The number of training epochs to use in optimization.

    n_vertices: int
        The number of vertices (0-simplices) in the dataset.

    epochs_per_samples: array of shape (n_1_simplices)
        A float value of the number of epochs per 1-simplex. 1-simplices with
        weaker membership strength will have more epochs between being sampled.

    a: float
        Parameter of differentiable approximation of right adjoint functor

    b: float
        Parameter of differentiable approximation of right adjoint functor

    rng_state: array of int64, shape (3,)
        The internal state of the rng

    gamma: float (optional, default 1.0)
        Weight to apply to negative samples.

    initial_alpha: float (optional, default 1.0)
        Initial learning rate for the SGD.

    negative_sample_rate: int (optional, default 5)
        Number of negative samples to use per positive sample.

    verbose: bool (optional, default False)
        Whether to report information on the current progress of the algorithm.

    Returns
    -------
    embedding: array of shape (n_samples, n_components)
        The optimized embedding.
    """

    dim = head_embedding.shape[1]
    move_other = (
        head_embedding.shape[0] == tail_embedding.shape[0]
    )
    alpha = initial_alpha

    epochs_per_negative_sample = (
        epochs_per_sample / negative_sample_rate
    )
    epoch_of_next_negative_sample = (
        epochs_per_negative_sample.copy()
    )
    epoch_of_next_sample = epochs_per_sample.copy()

    for n in range(n_epochs):
        for i in range(epochs_per_sample.shape[0]):
            if epoch_of_next_sample[i] <= n:
                j = head[i]
                k = tail[i]

                current = head_embedding[j]
                other = tail_embedding[k]

                dist_squared = rdist(current, other)

                if dist_squared > 0.0:
                    grad_coeff = (
                        -2.0
                        * a
                        * b
                        * pow(dist_squared, b - 1.0)
                    )
                    grad_coeff /= (
                        a * pow(dist_squared, b) + 1.0
                    )
                else:
                    grad_coeff = 0.0

                for d in range(dim):
                    grad_d = clip(
                        grad_coeff * (current[d] - other[d])
                    )
                    current[d] += grad_d * alpha
                    if move_other:
                        other[d] += -grad_d * alpha

                epoch_of_next_sample[
                    i
                ] += epochs_per_sample[i]

                n_neg_samples = int(
                    (n - epoch_of_next_negative_sample[i])
                    / epochs_per_negative_sample[i]
                )

                for p in range(n_neg_samples):
                    k = tau_rand_int(rng_state) % n_vertices

                    other = tail_embedding[k]

                    dist_squared = rdist(current, other)

                    if dist_squared > 0.0:
                        grad_coeff = 2.0 * gamma * b
                        grad_coeff /= (
                            0.001 + dist_squared
                        ) * (a * pow(dist_squared, b) + 1)
                    elif j == k:
                        continue
                    else:
                        grad_coeff = 0.0

                    for d in range(dim):
                        if grad_coeff > 0.0:
                            grad_d = clip(
                                grad_coeff
                                * (current[d] - other[d])
                            )
                        else:
                            grad_d = 4.0
                        current[d] += grad_d * alpha

                epoch_of_next_negative_sample[i] += (
                    n_neg_samples
                    * epochs_per_negative_sample[i]
                )

        alpha = initial_alpha * (
            1.0 - (float(n) / float(n_epochs))
        )

        if verbose and n % int(n_epochs / 10) == 0:
            print(
                "\tcompleted ", n, " / ", n_epochs, "epochs"
            )

    return head_embedding


>>>>>>> 80f1247d
def simplicial_set_embedding(
    data,
    graph,
    n_components,
    initial_alpha,
    a,
    b,
    gamma,
    negative_sample_rate,
    n_epochs,
    init,
    random_state,
    metric,
    metric_kwds,
    output_metric,
    output_metric_kwds,
    euclidean_output,
    verbose,
):
    """Perform a fuzzy simplicial set embedding, using a specified
    initialisation method and then minimizing the fuzzy set cross entropy
    between the 1-skeletons of the high and low dimensional fuzzy simplicial
    sets.

    Parameters
    ----------
    data: array of shape (n_samples, n_features)
        The source data to be embedded by UMAP.

    graph: sparse matrix
        The 1-skeleton of the high dimensional fuzzy simplicial set as
        represented by a graph for which we require a sparse matrix for the
        (weighted) adjacency matrix.

    n_components: int
        The dimensionality of the euclidean space into which to embed the data.

    initial_alpha: float
        Initial learning rate for the SGD.

    a: float
        Parameter of differentiable approximation of right adjoint functor

    b: float
        Parameter of differentiable approximation of right adjoint functor

    gamma: float
        Weight to apply to negative samples.

    negative_sample_rate: int (optional, default 5)
        The number of negative samples to select per positive sample
        in the optimization process. Increasing this value will result
        in greater repulsive force being applied, greater optimization
        cost, but slightly more accuracy.

    n_epochs: int (optional, default 0)
        The number of training epochs to be used in optimizing the
        low dimensional embedding. Larger values result in more accurate
        embeddings. If 0 is specified a value will be selected based on
        the size of the input dataset (200 for large datasets, 500 for small).

    init: string
        How to initialize the low dimensional embedding. Options are:
            * 'spectral': use a spectral embedding of the fuzzy 1-skeleton
            * 'random': assign initial embedding positions at random.
            * A numpy array of initial embedding positions.

    random_state: numpy RandomState or equivalent
        A state capable being used as a numpy random state.

    metric: string or callable
        The metric used to measure distance in high dimensional space; used if
        multiple connected components need to be layed out.

    metric_kwds: dict
        Key word arguments to be passed to the metric function; used if
        multiple connected components need to be layed out.

    output_metric: function
        Function returning the distance between two points in embedding space and
        the gradient of the distance wrt the first argument.

    output_metric_kwds: dict
        Key word arguments to be passed to the output_metric function.

    euclidean_output: bool
        Whether to use the faster code specialised for euclidean output metrics

    verbose: bool (optional, default False)
        Whether to report information on the current progress of the algorithm.

    Returns
    -------
    embedding: array of shape (n_samples, n_components)
        The optimized of ``graph`` into an ``n_components`` dimensional
        euclidean space.
    """
    graph = graph.tocoo()
    graph.sum_duplicates()
    n_vertices = graph.shape[1]

    if n_epochs <= 0:
        # For smaller datasets we can use more epochs
        if graph.shape[0] <= 10000:
            n_epochs = 500
        else:
            n_epochs = 200

    graph.data[
        graph.data < (graph.data.max() / float(n_epochs))
    ] = 0.0
    graph.eliminate_zeros()

    if isinstance(init, str) and init == "random":
        embedding = random_state.uniform(
            low=-10.0,
            high=10.0,
            size=(graph.shape[0], n_components),
        ).astype(np.float32)
    elif isinstance(init, str) and init == "spectral":
        # We add a little noise to avoid local minima for optimization to come
        initialisation = spectral_layout(
            data,
            graph,
            n_components,
            random_state,
            metric=metric,
            metric_kwds=metric_kwds,
        )
        expansion = 10.0 / np.abs(initialisation).max()
        embedding = (initialisation * expansion).astype(
            np.float32
        ) + random_state.normal(
            scale=0.0001,
            size=[graph.shape[0], n_components],
        ).astype(
            np.float32
        )
    else:
        init_data = np.array(init)
        if len(init_data.shape) == 2:
            if (
                np.unique(init_data, axis=0).shape[0]
                < init_data.shape[0]
            ):
                tree = KDTree(init_data)
                dist, ind = tree.query(init_data, k=2)
                nndist = np.mean(dist[:, 1])
                embedding = init_data + random_state.normal(
                    scale=0.001 * nndist,
                    size=init_data.shape,
                ).astype(np.float32)
            else:
                embedding = init_data

    epochs_per_sample = make_epochs_per_sample(
        graph.data, n_epochs
    )

    head = graph.row
    tail = graph.col
    weight = graph.data

<<<<<<< HEAD
    rng_state = random_state.randint(INT32_MIN, INT32_MAX, 3).astype(np.int64)

    embedding = (embedding - np.min(embedding, 0)) / (
        np.max(embedding, 0) - np.min(embedding, 0)
=======
    rng_state = random_state.randint(
        INT32_MIN, INT32_MAX, 3
    ).astype(np.int64)
    embedding = optimize_layout(
        embedding,
        embedding,
        head,
        tail,
        n_epochs,
        n_vertices,
        epochs_per_sample,
        a,
        b,
        rng_state,
        gamma,
        initial_alpha,
        negative_sample_rate,
        verbose=verbose,
>>>>>>> 80f1247d
    )
    if euclidean_output:
        embedding = optimize_layout_euclidean(
            embedding,
            embedding,
            head,
            tail,
            n_epochs,
            n_vertices,
            epochs_per_sample,
            a,
            b,
            rng_state,
            gamma,
            initial_alpha,
            negative_sample_rate,
            verbose=verbose,
        )
    else:
        embedding = optimize_layout_generic(
            embedding,
            embedding,
            head,
            tail,
            n_epochs,
            n_vertices,
            epochs_per_sample,
            a,
            b,
            rng_state,
            gamma,
            initial_alpha,
            negative_sample_rate,
            output_metric,
            tuple(output_metric_kwds.values()),
            verbose=verbose,
        )

    return embedding


@numba.njit()
def init_transform(indices, weights, embedding):
    """Given indices and weights and an original embeddings
    initialize the positions of new points relative to the
    indices and weights (of their neighbors in the source data).

    Parameters
    ----------
    indices: array of shape (n_new_samples, n_neighbors)
        The indices of the neighbors of each new sample

    weights: array of shape (n_new_samples, n_neighbors)
        The membership strengths of associated 1-simplices
        for each of the new samples.

    embedding: array of shape (n_samples, dim)
        The original embedding of the source data.

    Returns
    -------
    new_embedding: array of shape (n_new_samples, dim)
        An initial embedding of the new sample points.
    """
    result = np.zeros(
        (indices.shape[0], embedding.shape[1]),
        dtype=np.float32,
    )

    for i in range(indices.shape[0]):
        for j in range(indices.shape[1]):
            for d in range(embedding.shape[1]):
                result[i, d] += (
                    weights[i, j]
                    * embedding[indices[i, j], d]
                )

    return result


def find_ab_params(spread, min_dist):
    """Fit a, b params for the differentiable curve used in lower
    dimensional fuzzy simplicial complex construction. We want the
    smooth curve (from a pre-defined family with simple gradient) that
    best matches an offset exponential decay.
    """

    def curve(x, a, b):
        return 1.0 / (1.0 + a * x ** (2 * b))

    xv = np.linspace(0, spread * 3, 300)
    yv = np.zeros(xv.shape)
    yv[xv < min_dist] = 1.0
    yv[xv >= min_dist] = np.exp(
        -(xv[xv >= min_dist] - min_dist) / spread
    )
    params, covar = curve_fit(curve, xv, yv)
    return params[0], params[1]


class UMAP(BaseEstimator):
    """Uniform Manifold Approximation and Projection

    Finds a low dimensional embedding of the data that approximates
    an underlying manifold.

    Parameters
    ----------
    n_neighbors: float (optional, default 15)
        The size of local neighborhood (in terms of number of neighboring
        sample points) used for manifold approximation. Larger values
        result in more global views of the manifold, while smaller
        values result in more local data being preserved. In general
        values should be in the range 2 to 100.

    n_components: int (optional, default 2)
        The dimension of the space to embed into. This defaults to 2 to
        provide easy visualization, but can reasonably be set to any
        integer value in the range 2 to 100.

    metric: string or function (optional, default 'euclidean')
        The metric to use to compute distances in high dimensional space.
        If a string is passed it must match a valid predefined metric. If
        a general metric is required a function that takes two 1d arrays and
        returns a float can be provided. For performance purposes it is
        required that this be a numba jit'd function. Valid string metrics
        include:
            * euclidean
            * manhattan
            * chebyshev
            * minkowski
            * canberra
            * braycurtis
            * mahalanobis
            * wminkowski
            * seuclidean
            * cosine
            * correlation
            * haversine
            * hamming
            * jaccard
            * dice
            * russelrao
            * kulsinski
            * ll_dirichlet
            * hellinger
            * rogerstanimoto
            * sokalmichener
            * sokalsneath
            * yule
        Metrics that take arguments (such as minkowski, mahalanobis etc.)
        can have arguments passed via the metric_kwds dictionary. At this
        time care must be taken and dictionary elements must be ordered
        appropriately; this will hopefully be fixed in the future.

    n_epochs: int (optional, default None)
        The number of training epochs to be used in optimizing the
        low dimensional embedding. Larger values result in more accurate
        embeddings. If None is specified a value will be selected based on
        the size of the input dataset (200 for large datasets, 500 for small).

    learning_rate: float (optional, default 1.0)
        The initial learning rate for the embedding optimization.

    init: string (optional, default 'spectral')
        How to initialize the low dimensional embedding. Options are:
            * 'spectral': use a spectral embedding of the fuzzy 1-skeleton
            * 'random': assign initial embedding positions at random.
            * A numpy array of initial embedding positions.

    min_dist: float (optional, default 0.1)
        The effective minimum distance between embedded points. Smaller values
        will result in a more clustered/clumped embedding where nearby points
        on the manifold are drawn closer together, while larger values will
        result on a more even dispersal of points. The value should be set
        relative to the ``spread`` value, which determines the scale at which
        embedded points will be spread out.

    spread: float (optional, default 1.0)
        The effective scale of embedded points. In combination with ``min_dist``
        this determines how clustered/clumped the embedded points are.

    set_op_mix_ratio: float (optional, default 1.0)
        Interpolate between (fuzzy) union and intersection as the set operation
        used to combine local fuzzy simplicial sets to obtain a global fuzzy
        simplicial sets. Both fuzzy set operations use the product t-norm.
        The value of this parameter should be between 0.0 and 1.0; a value of
        1.0 will use a pure fuzzy union, while 0.0 will use a pure fuzzy
        intersection.

    local_connectivity: int (optional, default 1)
        The local connectivity required -- i.e. the number of nearest
        neighbors that should be assumed to be connected at a local level.
        The higher this value the more connected the manifold becomes
        locally. In practice this should be not more than the local intrinsic
        dimension of the manifold.

    repulsion_strength: float (optional, default 1.0)
        Weighting applied to negative samples in low dimensional embedding
        optimization. Values higher than one will result in greater weight
        being given to negative samples.

    negative_sample_rate: int (optional, default 5)
        The number of negative samples to select per positive sample
        in the optimization process. Increasing this value will result
        in greater repulsive force being applied, greater optimization
        cost, but slightly more accuracy.

    transform_queue_size: float (optional, default 4.0)
        For transform operations (embedding new points using a trained model_
        this will control how aggressively to search for nearest neighbors.
        Larger values will result in slower performance but more accurate
        nearest neighbor evaluation.

    a: float (optional, default None)
        More specific parameters controlling the embedding. If None these
        values are set automatically as determined by ``min_dist`` and
        ``spread``.
    b: float (optional, default None)
        More specific parameters controlling the embedding. If None these
        values are set automatically as determined by ``min_dist`` and
        ``spread``.

    random_state: int, RandomState instance or None, optional (default: None)
        If int, random_state is the seed used by the random number generator;
        If RandomState instance, random_state is the random number generator;
        If None, the random number generator is the RandomState instance used
        by `np.random`.

    metric_kwds: dict (optional, default None)
        Arguments to pass on to the metric, such as the ``p`` value for
        Minkowski distance. If None then no arguments are passed on.

    angular_rp_forest: bool (optional, default False)
        Whether to use an angular random projection forest to initialise
        the approximate nearest neighbor search. This can be faster, but is
        mostly on useful for metric that use an angular style distance such
        as cosine, correlation etc. In the case of those metrics angular forests
        will be chosen automatically.

    target_n_neighbors: int (optional, default -1)
        The number of nearest neighbors to use to construct the target simplcial
        set. If set to -1 use the ``n_neighbors`` value.

    target_metric: string or callable (optional, default 'categorical')
        The metric used to measure distance for a target array is using supervised
        dimension reduction. By default this is 'categorical' which will measure
        distance in terms of whether categories match or are different. Furthermore,
        if semi-supervised is required target values of -1 will be trated as
        unlabelled under the 'categorical' metric. If the target array takes
        continuous values (e.g. for a regression problem) then metric of 'l1'
        or 'l2' is probably more appropriate.

    target_metric_kwds: dict (optional, default None)
        Keyword argument to pass to the target metric when performing
        supervised dimension reduction. If None then no arguments are passed on.

    target_weight: float (optional, default 0.5)
        weighting factor between data topology and target topology. A value of
        0.0 weights entirely on data, a value of 1.0 weights entirely on target.
        The default of 0.5 balances the weighting equally between data and target.

    transform_seed: int (optional, default 42)
        Random seed used for the stochastic aspects of the transform operation.
        This ensures consistency in transform operations.

    verbose: bool (optional, default False)
        Controls verbosity of logging.
    """

    def __init__(
        self,
        n_neighbors=15,
        n_components=2,
        metric="euclidean",
        metric_kwds=None,
        output_metric="euclidean",
        output_metric_kwds=None,
        n_epochs=None,
        learning_rate=1.0,
        init="spectral",
        min_dist=0.1,
        spread=1.0,
        set_op_mix_ratio=1.0,
        local_connectivity=1.0,
        repulsion_strength=1.0,
        negative_sample_rate=5,
        transform_queue_size=4.0,
        a=None,
        b=None,
        random_state=None,
        angular_rp_forest=False,
        target_n_neighbors=-1,
        target_metric="categorical",
        target_metric_kwds=None,
        target_weight=0.5,
        transform_seed=42,
        force_approximation_algorithm=False,
        verbose=False,
    ):

        self.n_neighbors = n_neighbors
        self.metric = metric
        self.metric_kwds = metric_kwds
        self.output_metric = output_metric
        if output_metric_kwds is not None:
            self._output_metric_kwds = output_metric_kwds
        else:
            self._output_metric_kwds = {}

        self.n_epochs = n_epochs
        self.init = init
        self.n_components = n_components
        self.repulsion_strength = repulsion_strength
        self.learning_rate = learning_rate

        self.spread = spread
        self.min_dist = min_dist
        self.set_op_mix_ratio = set_op_mix_ratio
        self.local_connectivity = local_connectivity
        self.negative_sample_rate = negative_sample_rate
        self.random_state = random_state
        self.angular_rp_forest = angular_rp_forest
        self.transform_queue_size = transform_queue_size
        self.target_n_neighbors = target_n_neighbors
        self.target_metric = target_metric
        self.target_metric_kwds = target_metric_kwds
        self.target_weight = target_weight
        self.transform_seed = transform_seed
        self.force_approximation_algorithm = force_approximation_algorithm
        self.verbose = verbose

        self.a = a
        self.b = b

    def _validate_parameters(self):
        if (
            self.set_op_mix_ratio < 0.0
            or self.set_op_mix_ratio > 1.0
        ):
            raise ValueError(
                "set_op_mix_ratio must be between 0.0 and 1.0"
            )
        if self.repulsion_strength < 0.0:
            raise ValueError(
                "repulsion_strength cannot be negative"
            )
        if self.min_dist > self.spread:
            raise ValueError(
                "min_dist must be less than or equal to spread"
            )
        if self.min_dist < 0.0:
            raise ValueError(
                "min_dist must be greater than 0.0"
            )
        if not isinstance(
            self.init, str
        ) and not isinstance(self.init, np.ndarray):
            raise ValueError(
                "init must be a string or ndarray"
            )
        if isinstance(self.init, str) and self.init not in (
            "spectral",
            "random",
        ):
            raise ValueError(
                'string init values must be "spectral" or "random"'
            )
        if (
            isinstance(self.init, np.ndarray)
            and self.init.shape[1] != self.n_components
        ):
            raise ValueError(
                "init ndarray must match n_components value"
            )
        if not isinstance(
            self.metric, str
        ) and not callable(self.metric):
            raise ValueError(
                "metric must be string or callable"
            )
        if self.negative_sample_rate < 0:
            raise ValueError(
                "negative sample rate must be positive"
            )
        if self._initial_alpha < 0.0:
            raise ValueError(
                "learning_rate must be positive"
            )
        if self.n_neighbors < 2:
            raise ValueError(
                "n_neighbors must be greater than 2"
            )
        if (
            self.target_n_neighbors < 2
            and self.target_n_neighbors != -1
        ):
            raise ValueError(
                "target_n_neighbors must be greater than 2"
            )
        if not isinstance(self.n_components, int):
            raise ValueError("n_components must be an int")
        if self.n_components < 1:
            raise ValueError(
                "n_components must be greater than 0"
            )
        if self.n_epochs is not None and (
            self.n_epochs <= 10
            or not isinstance(self.n_epochs, int)
        ):
<<<<<<< HEAD
            raise ValueError("n_epochs must be a positive integer " "larger than 10")

        if callable(self.metric):
            self._input_distance_func = self.metric
        elif self.metric in dist.named_distances:
            self._input_distance_func = dist.named_distances[self.metric]
        elif self.metric == "precomputed":
            warn("Using precomputed metric; transform will be unavailable for new data")
        else:
            raise ValueError("metric is neither callable, " + "nor a recognised string")

        if callable(self.output_metric):
            self._output_distance_func = self.output_metric
        elif self.output_metric in dist.named_distances_with_gradients:
            self._output_distance_func = dist.named_distances_with_gradients[
                self.output_metric
            ]
        elif self.output_metric == "precomputed":
            raise ValueError("output_metric cannnot be 'precomputed'")
        else:
            if self.output_metric in dist.named_distances:
                raise ValueError(
                    "gradient function is not yet implemented for "
                    + repr(self.output_metric)
                    + "."
                )
            else:
                raise ValueError(
                    "output_metric is neither callable, " + "nor a recognised string"
                )
=======
            raise ValueError(
                "n_epochs must be a positive integer "
                "larger than 10"
            )
>>>>>>> 80f1247d

    def fit(self, X, y=None):
        """Fit X into an embedded space.

        Optionally use y for supervised dimension reduction.

        Parameters
        ----------
        X : array, shape (n_samples, n_features) or (n_samples, n_samples)
            If the metric is 'precomputed' X must be a square distance
            matrix. Otherwise it contains a sample per row. If the method
            is 'exact', X may be a sparse matrix of type 'csr', 'csc'
            or 'coo'.

        y : array, shape (n_samples)
            A target array for supervised dimension reduction. How this is
            handled is determined by parameters UMAP was instantiated with.
            The relevant attributes are ``target_metric`` and
            ``target_metric_kwds``.
        """

        X = check_array(
            X, dtype=np.float32, accept_sparse="csr"
        )
        self._raw_data = X

        # Handle all the optional arguments, setting default
        if self.a is None or self.b is None:
            self._a, self._b = find_ab_params(
                self.spread, self.min_dist
            )
        else:
            self._a = self.a
            self._b = self.b

        if self.metric_kwds is not None:
            self._metric_kwds = self.metric_kwds
        else:
            self._metric_kwds = {}

        if self.target_metric_kwds is not None:
            self._target_metric_kwds = (
                self.target_metric_kwds
            )
        else:
            self._target_metric_kwds = {}

        if isinstance(self.init, np.ndarray):
            init = check_array(
                self.init,
                dtype=np.float32,
                accept_sparse=False,
            )
        else:
            init = self.init

        self._initial_alpha = self.learning_rate

        self._validate_parameters()

        if self.verbose:
            print(str(self))

        # Error check n_neighbors based on data size
        if X.shape[0] <= self.n_neighbors:
            if X.shape[0] == 1:
                self.embedding_ = np.zeros(
                    (1, self.n_components)
                )  # needed to sklearn comparability
                return self

            warn(
                "n_neighbors is larger than the dataset size; truncating to "
                "X.shape[0] - 1"
            )
            self._n_neighbors = X.shape[0] - 1
        else:
            self._n_neighbors = self.n_neighbors

        if scipy.sparse.isspmatrix_csr(X):
            if not X.has_sorted_indices:
                X.sort_indices()
            self._sparse_data = True
        else:
            self._sparse_data = False

        random_state = check_random_state(self.random_state)

        if self.verbose:
            print("Construct fuzzy simplicial set")

        # Handle small cases efficiently by computing all distances
        if X.shape[0] < 4096 and not self.force_approximation_algorithm:
            self._small_data = True
<<<<<<< HEAD
            try:
                dmat = pairwise_distances(X, metric=self.metric, **self._metric_kwds)
            except ValueError: # metric is not supported by sklearn, fallback to pairwise special
                if self._sparse_data:
                    dmat = dist.pairwise_special_metric(X.toarray(), metric=self.metric)
                else:
                    dmat = dist.pairwise_special_metric(X, metric=self.metric)
            self.graph_, self._sigmas, self._rhos = fuzzy_simplicial_set(
=======
            dmat = pairwise_distances(
                X, metric=self.metric, **self._metric_kwds
            )
            self.graph_ = fuzzy_simplicial_set(
>>>>>>> 80f1247d
                dmat,
                self._n_neighbors,
                random_state,
                "precomputed",
                self._metric_kwds,
                None,
                None,
                self.angular_rp_forest,
                self.set_op_mix_ratio,
                self.local_connectivity,
                True,
                self.verbose,
            )
        else:
            self._small_data = False
            # Standard case
            (
                self._knn_indices,
                self._knn_dists,
                self._rp_forest,
            ) = nearest_neighbors(
                X,
                self._n_neighbors,
                self.metric,
                self._metric_kwds,
                self.angular_rp_forest,
                random_state,
                self.verbose,
            )

            self.graph_, self._sigmas, self._rhos = fuzzy_simplicial_set(
                X,
                self.n_neighbors,
                random_state,
                self.metric,
                self._metric_kwds,
                self._knn_indices,
                self._knn_dists,
                self.angular_rp_forest,
                self.set_op_mix_ratio,
                self.local_connectivity,
                True,
                self.verbose,
            )

            self._search_graph = scipy.sparse.lil_matrix(
                (X.shape[0], X.shape[0]), dtype=np.int8
            )
            self._search_graph.rows = self._knn_indices
            self._search_graph.data = (
                self._knn_dists != 0
            ).astype(np.int8)
            self._search_graph = self._search_graph.maximum(
                self._search_graph.transpose()
            ).tocsr()

            if callable(self.metric):
                self._distance_func = self.metric
            elif self.metric in dist.named_distances:
<<<<<<< HEAD
                # Choose the right metric based on sparsity
                if self._sparse_data:
                    self._distance_func = sparse.sparse_named_distances[self.metric]
                else:
                    self._distance_func = dist.named_distances[self.metric]
=======
                self._distance_func = dist.named_distances[
                    self.metric
                ]
>>>>>>> 80f1247d
            elif self.metric == "precomputed":
                warn(
                    "Using precomputed metric; transform will be unavailable for new data"
                )
            else:
                raise ValueError(
                    "Metric is neither callable, "
                    + "nor a recognised string"
                )

            if self.metric != "precomputed":
<<<<<<< HEAD
                self._dist_args = tuple(self._metric_kwds.values())
=======
                self._dist_args = tuple(
                    self._metric_kwds.values()
                )
>>>>>>> 80f1247d

                # self._random_init, self._tree_init = make_initialisations(
                #     self._distance_func, self._dist_args
                # )
                # self._search = make_initialized_nnd_search(
                #     self._distance_func, self._dist_args
                # )

        if y is not None:
            len_X = len(X) if not scipy.sparse.issparse(X) else X.shape[0]
            if len_X != len(y):
                raise ValueError(
                    "Length of x = {len_x}, length of y = {len_y}, while it must be equal.".format(
                        len_x=len_X, len_y=len(y)
                    )
                )
            y_ = check_array(y, ensure_2d=False)
            if self.target_metric == "categorical":
                if self.target_weight < 1.0:
                    far_dist = 2.5 * (
                        1.0 / (1.0 - self.target_weight)
                    )
                else:
                    far_dist = 1.0e12
                self.graph_ = discrete_metric_simplicial_set_intersection(
                    self.graph_, y_, far_dist=far_dist
                )
            elif self.target_metric in dist.DISCRETE_METRICS:
                if self.target_weight < 1.0:
                    scale = 2.5 * (1.0 / (1.0 - self.target_weight))
                else:
                    scale = 1.0e12
                # self.graph_ = discrete_metric_simplicial_set_intersection(
                #     self.graph_,
                #     y_,
                #     metric=self.target_metric,
                #     metric_kws=self._target_metric_kwds,
                #     metric_scale=scale
                # )

                metric_kws = dist.get_discrete_params(y_, self.target_metric)

                self.graph_ = discrete_metric_simplicial_set_intersection(
                    self.graph_,
                    y_,
                    metric=self.target_metric,
                    metric_kws=metric_kws,
                    metric_scale=scale
                )
            else:
                if self.target_n_neighbors == -1:
                    target_n_neighbors = self._n_neighbors
                else:
                    target_n_neighbors = (
                        self.target_n_neighbors
                    )

                # Handle the small case as precomputed as before
                if y.shape[0] < 4096:
                    ydmat = pairwise_distances(
                        y_[np.newaxis, :].T,
                        metric=self.target_metric,
                        **self._target_metric_kwds
                    )
<<<<<<< HEAD

                    target_graph, target_sigmas, target_rhos = fuzzy_simplicial_set(
=======
                    target_graph = fuzzy_simplicial_set(
>>>>>>> 80f1247d
                        ydmat,
                        target_n_neighbors,
                        random_state,
                        "precomputed",
                        self._target_metric_kwds,
                        None,
                        None,
                        False,
                        1.0,
                        1.0,
                        False,
                    )
                else:
                    # Standard case
                    target_graph, target_sigmas, target_rhos = fuzzy_simplicial_set(
                        y_[np.newaxis, :].T,
                        target_n_neighbors,
                        random_state,
                        self.target_metric,
                        self._target_metric_kwds,
                        None,
                        None,
                        False,
                        1.0,
                        1.0,
                        False,
                    )
                # product = self.graph_.multiply(target_graph)
                # # self.graph_ = 0.99 * product + 0.01 * (self.graph_ +
                # #                                        target_graph -
                # #                                        product)
                # self.graph_ = product
                self.graph_ = general_simplicial_set_intersection(
                    self.graph_,
                    target_graph,
                    self.target_weight,
                )
                self.graph_ = reset_local_connectivity(
                    self.graph_
                )

        if self.n_epochs is None:
            n_epochs = 0
        else:
            n_epochs = self.n_epochs

        if self.verbose:
            print(ts(), "Construct embedding")

        self.embedding_ = simplicial_set_embedding(
            self._raw_data,
            self.graph_,
            self.n_components,
            self._initial_alpha,
            self._a,
            self._b,
            self.repulsion_strength,
            self.negative_sample_rate,
            n_epochs,
            init,
            random_state,
            self.metric,
            self._metric_kwds,
            self._output_distance_func,
            self._output_metric_kwds,
            self.output_metric in ("euclidean", "l2"),
            self.verbose,
        )

        if self.verbose:
            print(ts() + " Finished embedding")

        self._input_hash = joblib.hash(self._raw_data)

        return self

    def fit_transform(self, X, y=None):
        """Fit X into an embedded space and return that transformed
        output.

        Parameters
        ----------
        X : array, shape (n_samples, n_features) or (n_samples, n_samples)
            If the metric is 'precomputed' X must be a square distance
            matrix. Otherwise it contains a sample per row.

        y : array, shape (n_samples)
            A target array for supervised dimension reduction. How this is
            handled is determined by parameters UMAP was instantiated with.
            The relevant attributes are ``target_metric`` and
            ``target_metric_kwds``.

        Returns
        -------
        X_new : array, shape (n_samples, n_components)
            Embedding of the training data in low-dimensional space.
        """
        self.fit(X, y)
        return self.embedding_

    def transform(self, X):
        """Transform X into the existing embedded space and return that
        transformed output.

        Parameters
        ----------
        X : array, shape (n_samples, n_features)
            New data to be transformed.

        Returns
        -------
        X_new : array, shape (n_samples, n_components)
            Embedding of the new data in low-dimensional space.
        """
        # If we fit just a single instance then error
        if self.embedding_.shape[0] == 1:
            raise ValueError(
                "Transform unavailable when model was fit with"
                "only a single data sample."
            )
        # If we just have the original input then short circuit things
        X = check_array(
            X, dtype=np.float32, accept_sparse="csr"
        )
        x_hash = joblib.hash(X)
        if x_hash == self._input_hash:
            return self.embedding_

<<<<<<< HEAD
        if self.metric == "precomputed":
            raise ValueError(
                "Transform  of new data not available for " "precomputed metric."
            )

        X = check_array(X, dtype=np.float32, order="C", accept_sparse='csr')
        random_state = check_random_state(self.transform_seed)
        rng_state = random_state.randint(INT32_MIN, INT32_MAX, 3).astype(np.int64)

        if self._small_data:
            if self.metric in ("ll_dirichlet", "hellinger"):
                dmat = dist.pairwise_special_metric(
                    X, self._raw_data, dmetric=self.metric
                )
            else:
                dmat = pairwise_distances(
                    X, self._raw_data, metric=self.metric, **self._metric_kwds
                )
            indices = np.argpartition(dmat, self._n_neighbors)[:, : self._n_neighbors]
            dmat_shortened = submatrix(dmat, indices, self._n_neighbors)
            indices_sorted = np.argsort(dmat_shortened)
            indices = submatrix(indices, indices_sorted, self._n_neighbors)
            dists = submatrix(dmat_shortened, indices_sorted, self._n_neighbors)
        elif self._sparse_data:
            if not scipy.sparse.issparse(X):
                X = scipy.sparse.csr_matrix(X)

            init = sparse_nn.sparse_initialise_search(
                self._rp_forest,
                self._raw_data.indices,
                self._raw_data.indptr,
                self._raw_data.data,
                X.indices,
                X.indptr,
                X.data,
                int(self._n_neighbors *
                    self.transform_queue_size *
                    (1 + int(self._sparse_data))),
=======
        if self._sparse_data:
            raise ValueError(
                "Transform not available for sparse input."
            )
        elif self.metric == "precomputed":
            raise ValueError(
                "Transform  of new data not available for "
                "precomputed metric."
            )

        X = check_array(X, dtype=np.float32, order="C")
        random_state = check_random_state(
            self.transform_seed
        )
        rng_state = random_state.randint(
            INT32_MIN, INT32_MAX, 3
        ).astype(np.int64)

        if self._small_data:
            dmat = pairwise_distances(
                X,
                self._raw_data,
                metric=self.metric,
                **self._metric_kwds
            )
            indices = np.argpartition(
                dmat, self._n_neighbors
            )[:, : self._n_neighbors]
            dmat_shortened = submatrix(
                dmat, indices, self._n_neighbors
            )
            indices_sorted = np.argsort(dmat_shortened)
            indices = submatrix(
                indices, indices_sorted, self._n_neighbors
            )
            dists = submatrix(
                dmat_shortened,
                indices_sorted,
                self._n_neighbors,
            )
        else:
            init = initialise_search(
                self._rp_forest,
                self._raw_data,
                X,
                int(
                    self._n_neighbors
                    * self.transform_queue_size
                ),
                self._random_init,
                self._tree_init,
>>>>>>> 80f1247d
                rng_state,
                self._distance_func,
                self._dist_args
            )
            result = sparse_nn.sparse_initialized_nnd_search(
                self._raw_data.indices,
                self._raw_data.indptr,
                self._raw_data.data,
                self._search_graph.indptr,
                self._search_graph.indices,
                init,
                X.indices,
                X.indptr,
                X.data,
                self._distance_func,
                self._dist_args,
            )

            indices, dists = deheap_sort(result)
            indices = indices[:, : self._n_neighbors]
            dists = dists[:, : self._n_neighbors]
        else:
            init = initialise_search(
                self._rp_forest,
                self._raw_data,
                X,
                int(self._n_neighbors * self.transform_queue_size),
                rng_state,
                self._distance_func,
                self._dist_args,
            )
            result = initialized_nnd_search(
                self._raw_data,
                self._search_graph.indptr,
                self._search_graph.indices,
                init,
                X,
                self._distance_func,
                self._dist_args,
            )

            indices, dists = deheap_sort(result)
            indices = indices[:, : self._n_neighbors]
            dists = dists[:, : self._n_neighbors]

        adjusted_local_connectivity = max(
            0, self.local_connectivity - 1.0
        )
        sigmas, rhos = smooth_knn_dist(
            dists,
            self._n_neighbors,
            local_connectivity=adjusted_local_connectivity,
        )

        rows, cols, vals = compute_membership_strengths(
            indices, dists, sigmas, rhos
        )

        graph = scipy.sparse.coo_matrix(
            (vals, (rows, cols)),
            shape=(X.shape[0], self._raw_data.shape[0]),
        )

        # This was a very specially constructed graph with constant degree.
        # That lets us do fancy unpacking by reshaping the csr matrix indices
        # and data. Doing so relies on the constant degree assumption!
        csr_graph = normalize(graph.tocsr(), norm="l1")
        inds = csr_graph.indices.reshape(
            X.shape[0], self._n_neighbors
        )
        weights = csr_graph.data.reshape(
            X.shape[0], self._n_neighbors
        )
        embedding = init_transform(
            inds, weights, self.embedding_
        )

        if self.n_epochs is None:
            # For smaller datasets we can use more epochs
            if graph.shape[0] <= 10000:
                n_epochs = 100
            else:
                n_epochs = 30
        else:
            n_epochs = int(self.n_epochs // 3.0)

        graph.data[
            graph.data
            < (graph.data.max() / float(n_epochs))
        ] = 0.0
        graph.eliminate_zeros()

        epochs_per_sample = make_epochs_per_sample(
            graph.data, n_epochs
        )

        head = graph.row
        tail = graph.col
        weight = graph.data

        # optimize_layout = make_optimize_layout(
        #     self._output_distance_func,
        #     tuple(self._output_metric_kwds.values()),
        # )

        if self.output_metric == "euclidean":
            embedding = optimize_layout_euclidean(
                embedding,
                self.embedding_,
                head,
                tail,
                n_epochs,
                graph.shape[1],
                epochs_per_sample,
                self._a,
                self._b,
                rng_state,
                self.repulsion_strength,
                self._initial_alpha / 4.0,
                self.negative_sample_rate,
                verbose=self.verbose,
            )
        else:
            embedding = optimize_layout_generic(
                embedding,
                self.embedding_,
                head,
                tail,
                n_epochs,
                graph.shape[1],
                epochs_per_sample,
                self._a,
                self._b,
                rng_state,
                self.repulsion_strength,
                self._initial_alpha / 4.0,
                self.negative_sample_rate,
                self._output_distance_func,
                tuple(self._output_metric_kwds.values()),
                verbose=self.verbose,
            )

<<<<<<< HEAD
        return embedding

    def inverse_transform(self, X):
        """Transform X in the existing embedded space back into the input
        data space and return that transformed output.

        Parameters
        ----------
        X : array, shape (n_samples, n_components)
            New points to be inverse transformed.

        Returns
        -------
        X_new : array, shape (n_samples, n_features)
            Generated data points new data in data space.
        """

        if self._sparse_data:
            raise ValueError("Inverse transform not available for sparse input.")
        elif self.metric == "precomputed":
            raise ValueError(
                "Inverse transform  of new data not available for "
                "precomputed metric."
            )

        X = check_array(X, dtype=np.float32, order="C")
        random_state = check_random_state(self.transform_seed)
        rng_state = random_state.randint(INT32_MIN, INT32_MAX, 3).astype(np.int64)

        # build Delaunay complex (Does this not assume a roughly euclidean output metric)?
        deltri = scipy.spatial.Delaunay(
            self.embedding_, incremental=True, qhull_options="QJ"
        )
        neighbors = deltri.simplices[deltri.find_simplex(X)]
        adjmat = scipy.sparse.lil_matrix(
            (self.embedding_.shape[0], self.embedding_.shape[0]), dtype=int
        )
        for i in np.arange(0, deltri.simplices.shape[0]):
            for j in deltri.simplices[i]:
                if j < self.embedding_.shape[0]:
                    idx = deltri.simplices[i][
                        deltri.simplices[i] < self.embedding_.shape[0]
                    ]
                    adjmat[j, idx] = 1
                    adjmat[idx, j] = 1

        adjmat = scipy.sparse.csr_matrix(adjmat)

        min_vertices = self._raw_data.shape[-1]

        neighborhood = [
            breadth_first_search(adjmat, v[0], min_vertices=min_vertices)
            for v in neighbors
        ]
        dist_func = dist.named_distances[self.output_metric]
        dist_args = tuple(self._output_metric_kwds.values())
        distances = [
            np.array(
                [dist_func(X[i], self.embedding_[nb], *dist_args) for nb in neighborhood[i]]
            )
            for i in range(X.shape[0])
        ]
        idx = np.array([np.argsort(e)[:min_vertices] for e in distances])

        dists_output_space = np.array(
            [distances[i][idx[i]] for i in range(len(distances))]
        )
        indices = np.array([neighborhood[i][idx[i]] for i in range(len(neighborhood))])

        rows, cols, distances = np.array(
            [
                [i, indices[i, j], dists_output_space[i, j]]
                for i in range(indices.shape[0])
                for j in range(min_vertices)
            ]
        ).T

        # calculate membership strength of each edge
        weights = 1 / (1 + self._a * distances ** (2 * self._b))

        # compute 1-skeleton
        # convert 1-skeleton into coo_matrix adjacency matrix
        graph = scipy.sparse.coo_matrix(
            (weights, (rows, cols)), shape=(X.shape[0], self._raw_data.shape[0])
        )

        # That lets us do fancy unpacking by reshaping the csr matrix indices
        # and data. Doing so relies on the constant degree assumption!
        # csr_graph = graph.tocsr()
        csr_graph = normalize(graph.tocsr(), norm="l1")
        inds = csr_graph.indices.reshape(X.shape[0], min_vertices)
        weights = csr_graph.data.reshape(X.shape[0], min_vertices)
        inv_transformed_points = init_transform(inds, weights, self._raw_data)

        if self.n_epochs is None:
            # For smaller datasets we can use more epochs
            if graph.shape[0] <= 10000:
                n_epochs = 100
            else:
                n_epochs = 30
        else:
            n_epochs = int(self.n_epochs // 3.0)

        # graph.data[graph.data < (graph.data.max() / float(n_epochs))] = 0.0
        # graph.eliminate_zeros()

        epochs_per_sample = make_epochs_per_sample(graph.data, n_epochs)

        head = graph.row
        tail = graph.col
        weight = graph.data

        if callable(self.metric):
            _input_distance_func = self.metric
        elif (
            self.metric in dist.named_distances
            and self.metric in dist.named_distances_with_gradients
        ):
            _input_distance_func = dist.named_distances_with_gradients[self.metric]
        elif self.metric == "precomputed":
            raise ValueError("metric cannnot be 'precomputed'")
        else:
            if self.output_metric in dist.named_distances:
                raise ValueError(
                    "gradient function is not yet implemented for "
                    + repr(self.output_metric)
                    + "."
                )
            else:
                raise ValueError(
                    "output_metric is neither callable, " + "nor a recognised string"
                )

        inv_transformed_points = optimize_layout_inverse(
            inv_transformed_points,
            self._raw_data,
=======
        embedding = optimize_layout(
            embedding,
            self.embedding_.astype(
              np.float32, copy=True
            ),  # Fixes #179 & #217
>>>>>>> 80f1247d
            head,
            tail,
            weight,
            self._sigmas,
            self._rhos,
            n_epochs,
            graph.shape[1],
            epochs_per_sample,
            self._a,
            self._b,
            rng_state,
            self.repulsion_strength,
            self._initial_alpha / 4.0,
            self.negative_sample_rate,
            _input_distance_func,
            tuple(self._metric_kwds.values()),
            verbose=self.verbose,
        )

        return inv_transformed_points


class DataFrameUMAP(BaseEstimator):
    def __init__(
        self,
        metrics,
        n_neighbors=15,
        n_components=2,
        output_metric="euclidean",
        output_metric_kwds=None,
        n_epochs=None,
        learning_rate=1.0,
        init="spectral",
        min_dist=0.1,
        spread=1.0,
        set_op_mix_ratio=1.0,
        local_connectivity=1.0,
        repulsion_strength=1.0,
        negative_sample_rate=5,
        transform_queue_size=4.0,
        a=None,
        b=None,
        random_state=None,
        angular_rp_forest=False,
        target_n_neighbors=-1,
        target_metric="categorical",
        target_metric_kwds=None,
        target_weight=0.5,
        transform_seed=42,
        verbose=False,
    ):
        self.metrics = metrics
        self.n_neighbors = n_neighbors
        self.output_metric = output_metric
        if output_metric_kwds is not None:
            self._output_metric_kwds = output_metric_kwds
        else:
            self._output_metric_kwds = {}

        if callable(self.output_metric):
            self._output_distance_func = self.output_metric
        elif (
            self.output_metric in dist.named_distances
            and self.output_metric in dist.named_distances_with_gradients
        ):
            self._output_distance_func = dist.named_distances_with_gradients[
                self.output_metric
            ]
        elif self.output_metric == "precomputed":
            raise ValueError("output_metric cannnot be 'precomputed'")
        else:
            if self.output_metric in dist.named_distances:
                raise ValueError(
                    "gradient function is not yet implemented for "
                    + repr(self.output_metric)
                    + "."
                )
            else:
                raise ValueError(
                    "output_metric is neither callable, " + "nor a recognised string"
                )

        self.n_epochs = n_epochs
        self.init = init
        self.n_components = n_components
        self.repulsion_strength = repulsion_strength
        self.learning_rate = learning_rate

        self.spread = spread
        self.min_dist = min_dist
        self.set_op_mix_ratio = set_op_mix_ratio
        self.local_connectivity = local_connectivity
        self.negative_sample_rate = negative_sample_rate
        self.random_state = random_state
        self.angular_rp_forest = angular_rp_forest
        self.transform_queue_size = transform_queue_size
        self.target_n_neighbors = target_n_neighbors
        self.target_metric = target_metric
        self.target_metric_kwds = target_metric_kwds
        self.target_weight = target_weight
        self.transform_seed = transform_seed
        self.verbose = verbose

        self.a = a
        self.b = b

    def _validate_parameters(self):
        if self.set_op_mix_ratio < 0.0 or self.set_op_mix_ratio > 1.0:
            raise ValueError("set_op_mix_ratio must be between 0.0 and 1.0")
        if self.repulsion_strength < 0.0:
            raise ValueError("repulsion_strength cannot be negative")
        if self.min_dist > self.spread:
            raise ValueError("min_dist must be less than or equal to spread")
        if self.min_dist < 0.0:
            raise ValueError("min_dist must be greater than 0.0")
        if not isinstance(self.init, str) and not isinstance(self.init, np.ndarray):
            raise ValueError("init must be a string or ndarray")
        if isinstance(self.init, str) and self.init not in ("spectral", "random"):
            raise ValueError('string init values must be "spectral" or "random"')
        if (
                isinstance(self.init, np.ndarray)
                and self.init.shape[1] != self.n_components
        ):
            raise ValueError("init ndarray must match n_components value")
        if self.negative_sample_rate < 0:
            raise ValueError("negative sample rate must be positive")
        if self.learning_rate < 0.0:
            raise ValueError("learning_rate must be positive")
        if self.n_neighbors < 2:
            raise ValueError("n_neighbors must be greater than 2")
        if self.target_n_neighbors < 2 and self.target_n_neighbors != -1:
            raise ValueError("target_n_neighbors must be greater than 2")
        if not isinstance(self.n_components, int):
            raise ValueError("n_components must be an int")
        if self.n_components < 1:
            raise ValueError("n_components must be greater than 0")
        if self.n_epochs is not None and (
                self.n_epochs <= 10 or not isinstance(self.n_epochs, int)
        ):
            raise ValueError("n_epochs must be a positive integer " "larger than 10")

        if callable(self.output_metric):
            self._output_distance_func = self.output_metric
        elif (
                self.output_metric in dist.named_distances
                and self.output_metric in dist.named_distances_with_gradients
        ):
            self._output_distance_func = dist.named_distances_with_gradients[
                self.output_metric
            ]
        elif self.output_metric == "precomputed":
            raise ValueError("output_metric cannnot be 'precomputed'")
        else:
            if self.output_metric in dist.named_distances:
                raise ValueError(
                    "gradient function is not yet implemented for "
                    + repr(self.output_metric)
                    + "."
                )
            else:
                raise ValueError(
                    "output_metric is neither callable, " + "nor a recognised string"
                )

        # validate metrics argument
        assert isinstance(self.metrics, list) or self.metrics == "infer"
        if self.metrics != "infer":
            for item in self.metrics:
                assert isinstance(item, tuple) and len(item) == 3
                assert isinstance(item[0], str)
                assert item[1] in dist.named_distances
                assert isinstance(item[2], list) and len(item[2]) >= 1

                for col in item[2]:
                    assert isinstance(col, str) or isinstance(col, int)

    def fit(self, X, y=None):

        self._validate_parameters()

        # X should be a pandas dataframe, or np.array; check
        # how column transformer handles this.
        self._raw_data = X

        # Handle all the optional arguments, setting default
        if self.a is None or self.b is None:
            self._a, self._b = find_ab_params(self.spread, self.min_dist)
        else:
            self._a = self.a
            self._b = self.b

        if self.target_metric_kwds is not None:
            self._target_metric_kwds = self.target_metric_kwds
        else:
            self._target_metric_kwds = {}

        if isinstance(self.init, np.ndarray):
            init = check_array(self.init, dtype=np.float32, accept_sparse=False)
        else:
            init = self.init

        self._initial_alpha = self.learning_rate

        # Error check n_neighbors based on data size
        if X.shape[0] <= self.n_neighbors:
            if X.shape[0] == 1:
                self.embedding_ = np.zeros(
                    (1, self.n_components)
                )  # needed to sklearn comparability
                return self

            warn(
                "n_neighbors is larger than the dataset size; truncating to "
                "X.shape[0] - 1"
            )
            self._n_neighbors = X.shape[0] - 1
        else:
            self._n_neighbors = self.n_neighbors

        if self.metrics == "infer":
            raise NotImplementedError("Metric inference not implemented yet")

        random_state = check_random_state(self.random_state)

        self.metric_graphs_ = {}
        self._sigmas = {}
        self._rhos = {}
        self._knn_indices = {}
        self._knn_dists = {}
        self._rp_forest = {}
        self.graph_ = None

        def is_discrete_metric(metric_data):
            return metric_data[1] in dist.DISCRETE_METRICS

        for metric_data in sorted(self.metrics, key=is_discrete_metric):
            name, metric, columns = metric_data
            print(name, metric, columns)

            if metric in dist.DISCRETE_METRICS:
                self.metric_graphs_[name] = None
                for col in columns:

                    discrete_space = X[col].values
                    metric_kws = dist.get_discrete_params(discrete_space, metric)

                    self.graph_ = discrete_metric_simplicial_set_intersection(
                        self.graph_,
                        discrete_space,
                        metric=metric,
                        metric_kws=metric_kws,
                    )
            else:
                # Sparse not supported yet
                sub_data = check_array(
                    X[columns], dtype=np.float32, accept_sparse=False
                )

                if X.shape[0] < 4096:
                    # small case
                    self._small_data = True
                    # TODO: metric keywords not supported yet!
                    if metric in ("ll_dirichlet", "hellinger"):
                        dmat = dist.pairwise_special_metric(sub_data, metric=metric)
                    else:
                        dmat = pairwise_distances(sub_data, metric=metric)

                    (
                        self.metric_graphs_[name],
                        self._sigmas[name],
                        self._rhos[name],
                    ) = fuzzy_simplicial_set(
                        dmat,
                        self._n_neighbors,
                        random_state,
                        "precomputed",
                        {},
                        None,
                        None,
                        self.angular_rp_forest,
                        self.set_op_mix_ratio,
                        self.local_connectivity,
                        False,
                        self.verbose,
                    )
                else:
                    self._small_data = False
                    # Standard case
                    # TODO: metric keywords not supported yet!
                    (
                        self._knn_indices[name],
                        self._knn_dists[name],
                        self._rp_forest[name],
                    ) = nearest_neighbors(
                        sub_data,
                        self._n_neighbors,
                        metric,
                        {},
                        self.angular_rp_forest,
                        random_state,
                        self.verbose,
                    )

                    (
                        self.metric_graphs_[name],
                        self._sigmas[name],
                        self._rhos[name],
                    ) = fuzzy_simplicial_set(
                        sub_data,
                        self.n_neighbors,
                        random_state,
                        metric,
                        {},
                        self._knn_indices[name],
                        self._knn_dists[name],
                        self.angular_rp_forest,
                        self.set_op_mix_ratio,
                        self.local_connectivity,
                        False,
                        self.verbose,
                    )
                    # TODO: set up transform data

                if self.graph_ is None:
                    self.graph_ = self.metric_graphs_[name]
                else:
                    self.graph_ = general_simplicial_set_intersection(
                        self.graph_, self.metric_graphs_[name], 0.5
                    )

            print(self.graph_.data)
            self.graph_ = reset_local_connectivity(
                self.graph_,
                reset_local_metrics=True,
            )

        if self.n_epochs is None:
            n_epochs = 0
        else:
            n_epochs = self.n_epochs

        if self.verbose:
            print("Construct embedding")

        # TODO: Handle connected component issues properly
        # For now we just use manhattan and hope.
        self.embedding_ = simplicial_set_embedding(
            self._raw_data,
            self.graph_,
            self.n_components,
            self._initial_alpha,
            self._a,
            self._b,
            self.repulsion_strength,
            self.negative_sample_rate,
            n_epochs,
            init,
            random_state,
            "manhattan",
            {},
            self._output_distance_func,
            self._output_metric_kwds,
            self.output_metric in ("euclidean", "l2"),
            self.verbose,
        )

        self._input_hash = joblib.hash(self._raw_data)

        return self<|MERGE_RESOLUTION|>--- conflicted
+++ resolved
@@ -158,12 +158,8 @@
                 rho[i] = non_zero_dists[index - 1]
                 if interpolation > SMOOTH_K_TOLERANCE:
                     rho[i] += interpolation * (
-<<<<<<< HEAD
-                        non_zero_dists[index] - non_zero_dists[index - 1]
-=======
                         non_zero_dists[index]
                         - non_zero_dists[index - 1]
->>>>>>> 80f1247d
                     )
             else:
                 rho[i] = interpolation * non_zero_dists[0]
@@ -279,7 +275,6 @@
 
         rp_forest = []
     else:
-<<<<<<< HEAD
         # TODO: Hacked values for now
         n_trees = 5 + int(round((X.shape[0]) ** 0.5 / 20.0))
         n_iters = max(5, int(round(np.log2(X.shape[0]))))
@@ -288,117 +283,6 @@
             # Use pynndescent, if installed (python 3 only)
             from pynndescent import NNDescent
             nnd = NNDescent(
-=======
-        if callable(metric):
-            distance_func = metric
-        elif metric in dist.named_distances:
-            distance_func = dist.named_distances[metric]
-        else:
-            raise ValueError(
-                "Metric is neither callable, "
-                + "nor a recognised string"
-            )
-
-        if metric in (
-            "cosine",
-            "correlation",
-            "dice",
-            "jaccard",
-        ):
-            angular = True
-
-        rng_state = random_state.randint(
-            INT32_MIN, INT32_MAX, 3
-        ).astype(np.int64)
-
-        if scipy.sparse.isspmatrix_csr(X):
-            if metric in sparse.sparse_named_distances:
-                distance_func = sparse.sparse_named_distances[
-                    metric
-                ]
-                if metric in sparse.sparse_need_n_features:
-                    metric_kwds["n_features"] = X.shape[1]
-            else:
-                raise ValueError(
-                    "Metric {} not supported for sparse "
-                    + "data".format(metric)
-                )
-            metric_nn_descent = sparse.make_sparse_nn_descent(
-                distance_func, tuple(metric_kwds.values())
-            )
-
-            # TODO: Hacked values for now
-            n_trees = 5 + int(
-                round((X.shape[0]) ** 0.5 / 20.0)
-            )
-            n_iters = max(
-                5, int(round(np.log2(X.shape[0])))
-            )
-            if verbose:
-                print(
-                    ts(),
-                    "Building RP forest with",
-                    str(n_trees),
-                    "trees",
-                )
-
-            rp_forest = make_forest(
-                X, n_neighbors, n_trees, rng_state, angular
-            )
-            leaf_array = rptree_leaf_array(rp_forest)
-
-            if verbose:
-                print(
-                    ts(),
-                    "NN descent for",
-                    str(n_iters),
-                    "iterations",
-                )
-            knn_indices, knn_dists = metric_nn_descent(
-                X.indices,
-                X.indptr,
-                X.data,
-                X.shape[0],
-                n_neighbors,
-                rng_state,
-                max_candidates=60,
-                rp_tree_init=True,
-                leaf_array=leaf_array,
-                n_iters=n_iters,
-                verbose=verbose,
-            )
-        else:
-            metric_nn_descent = make_nn_descent(
-                distance_func, tuple(metric_kwds.values())
-            )
-            # TODO: Hacked values for now
-            n_trees = 5 + int(
-                round((X.shape[0]) ** 0.5 / 20.0)
-            )
-            n_iters = max(
-                5, int(round(np.log2(X.shape[0])))
-            )
-
-            if verbose:
-                print(
-                    ts(),
-                    "Building RP forest with",
-                    str(n_trees),
-                    "trees",
-                )
-            rp_forest = make_forest(
-                X, n_neighbors, n_trees, rng_state, angular
-            )
-            leaf_array = rptree_leaf_array(rp_forest)
-            if verbose:
-                print(
-                    ts(),
-                    "NN descent for",
-                    str(n_iters),
-                    "iterations",
-                )
-            knn_indices, knn_dists = metric_nn_descent(
->>>>>>> 80f1247d
                 X,
                 n_neighbors=n_neighbors,
                 metric=metric,
@@ -580,7 +464,7 @@
     angular=False,
     set_op_mix_ratio=1.0,
     local_connectivity=1.0,
-        apply_set_operations=True,
+    apply_set_operations=True,
     verbose=False,
 ):
     """Given a set of data X, a neighborhood size, and a measure of distance
@@ -718,18 +602,11 @@
 
         prod_matrix = result.multiply(transpose)
 
-<<<<<<< HEAD
         result = (
-                set_op_mix_ratio * (result + transpose - prod_matrix)
+                set_op_mix_ratio
+        * (result + transpose - prod_matrix)
                 + (1.0 - set_op_mix_ratio) * prod_matrix
         )
-=======
-    result = (
-        set_op_mix_ratio
-        * (result + transpose - prod_matrix)
-        + (1.0 - set_op_mix_ratio) * prod_matrix
-    )
->>>>>>> 80f1247d
 
     result.eliminate_zeros()
 
@@ -786,7 +663,6 @@
     return
 
 
-<<<<<<< HEAD
 @numba.jit()
 def fast_metric_intersection(
     rows, cols, values, discrete_space, metric, metric_kws, scale
@@ -873,9 +749,6 @@
 
 @numba.jit()
 def reset_local_connectivity(simplicial_set, reset_local_metric=False):
-=======
-def reset_local_connectivity(simplicial_set):
->>>>>>> 80f1247d
     """Reset the local connectivity requirement -- each data sample should
     have complete confidence in at least one 1-simplex in the simplicial set.
     We can enforce this by locally rescaling confidences, and then remerging the
@@ -906,7 +779,6 @@
     return simplicial_set
 
 
-<<<<<<< HEAD
 @numba.jit()
 def discrete_metric_simplicial_set_intersection(
     simplicial_set,
@@ -916,10 +788,6 @@
     metric=None,
     metric_kws={},
     metric_scale=1.0,
-=======
-def categorical_simplicial_set_intersection(
-    simplicial_set, target, unknown_dist=1.0, far_dist=5.0
->>>>>>> 80f1247d
 ):
     """Combine a fuzzy simplicial set with another fuzzy simplicial set
     generated from discrete metric data using discrete distances. The target
@@ -1043,227 +911,6 @@
     return result
 
 
-<<<<<<< HEAD
-=======
-@numba.njit()
-def clip(val):
-    """Standard clamping of a value into a fixed range (in this case -4.0 to
-    4.0)
-
-    Parameters
-    ----------
-    val: float
-        The value to be clamped.
-
-    Returns
-    -------
-    The clamped value, now fixed to be in the range -4.0 to 4.0.
-    """
-    if val > 4.0:
-        return 4.0
-    elif val < -4.0:
-        return -4.0
-    else:
-        return val
-
-
-@numba.njit("f4(f4[:],f4[:])", fastmath=True)
-def rdist(x, y):
-    """Reduced Euclidean distance.
-
-    Parameters
-    ----------
-    x: array of shape (embedding_dim,)
-    y: array of shape (embedding_dim,)
-
-    Returns
-    -------
-    The squared euclidean distance between x and y
-    """
-    result = 0.0
-    for i in range(x.shape[0]):
-        result += (x[i] - y[i]) ** 2
-
-    return result
-
-
-@numba.njit(fastmath=True, parallel=True)
-def optimize_layout(
-    head_embedding,
-    tail_embedding,
-    head,
-    tail,
-    n_epochs,
-    n_vertices,
-    epochs_per_sample,
-    a,
-    b,
-    rng_state,
-    gamma=1.0,
-    initial_alpha=1.0,
-    negative_sample_rate=5.0,
-    verbose=False,
-):
-    """Improve an embedding using stochastic gradient descent to minimize the
-    fuzzy set cross entropy between the 1-skeletons of the high dimensional
-    and low dimensional fuzzy simplicial sets. In practice this is done by
-    sampling edges based on their membership strength (with the (1-p) terms
-    coming from negative sampling similar to word2vec).
-
-    Parameters
-    ----------
-    head_embedding: array of shape (n_samples, n_components)
-        The initial embedding to be improved by SGD.
-
-    tail_embedding: array of shape (source_samples, n_components)
-        The reference embedding of embedded points. If not embedding new
-        previously unseen points with respect to an existing embedding this
-        is simply the head_embedding (again); otherwise it provides the
-        existing embedding to embed with respect to.
-
-    head: array of shape (n_1_simplices)
-        The indices of the heads of 1-simplices with non-zero membership.
-
-    tail: array of shape (n_1_simplices)
-        The indices of the tails of 1-simplices with non-zero membership.
-
-    n_epochs: int
-        The number of training epochs to use in optimization.
-
-    n_vertices: int
-        The number of vertices (0-simplices) in the dataset.
-
-    epochs_per_samples: array of shape (n_1_simplices)
-        A float value of the number of epochs per 1-simplex. 1-simplices with
-        weaker membership strength will have more epochs between being sampled.
-
-    a: float
-        Parameter of differentiable approximation of right adjoint functor
-
-    b: float
-        Parameter of differentiable approximation of right adjoint functor
-
-    rng_state: array of int64, shape (3,)
-        The internal state of the rng
-
-    gamma: float (optional, default 1.0)
-        Weight to apply to negative samples.
-
-    initial_alpha: float (optional, default 1.0)
-        Initial learning rate for the SGD.
-
-    negative_sample_rate: int (optional, default 5)
-        Number of negative samples to use per positive sample.
-
-    verbose: bool (optional, default False)
-        Whether to report information on the current progress of the algorithm.
-
-    Returns
-    -------
-    embedding: array of shape (n_samples, n_components)
-        The optimized embedding.
-    """
-
-    dim = head_embedding.shape[1]
-    move_other = (
-        head_embedding.shape[0] == tail_embedding.shape[0]
-    )
-    alpha = initial_alpha
-
-    epochs_per_negative_sample = (
-        epochs_per_sample / negative_sample_rate
-    )
-    epoch_of_next_negative_sample = (
-        epochs_per_negative_sample.copy()
-    )
-    epoch_of_next_sample = epochs_per_sample.copy()
-
-    for n in range(n_epochs):
-        for i in range(epochs_per_sample.shape[0]):
-            if epoch_of_next_sample[i] <= n:
-                j = head[i]
-                k = tail[i]
-
-                current = head_embedding[j]
-                other = tail_embedding[k]
-
-                dist_squared = rdist(current, other)
-
-                if dist_squared > 0.0:
-                    grad_coeff = (
-                        -2.0
-                        * a
-                        * b
-                        * pow(dist_squared, b - 1.0)
-                    )
-                    grad_coeff /= (
-                        a * pow(dist_squared, b) + 1.0
-                    )
-                else:
-                    grad_coeff = 0.0
-
-                for d in range(dim):
-                    grad_d = clip(
-                        grad_coeff * (current[d] - other[d])
-                    )
-                    current[d] += grad_d * alpha
-                    if move_other:
-                        other[d] += -grad_d * alpha
-
-                epoch_of_next_sample[
-                    i
-                ] += epochs_per_sample[i]
-
-                n_neg_samples = int(
-                    (n - epoch_of_next_negative_sample[i])
-                    / epochs_per_negative_sample[i]
-                )
-
-                for p in range(n_neg_samples):
-                    k = tau_rand_int(rng_state) % n_vertices
-
-                    other = tail_embedding[k]
-
-                    dist_squared = rdist(current, other)
-
-                    if dist_squared > 0.0:
-                        grad_coeff = 2.0 * gamma * b
-                        grad_coeff /= (
-                            0.001 + dist_squared
-                        ) * (a * pow(dist_squared, b) + 1)
-                    elif j == k:
-                        continue
-                    else:
-                        grad_coeff = 0.0
-
-                    for d in range(dim):
-                        if grad_coeff > 0.0:
-                            grad_d = clip(
-                                grad_coeff
-                                * (current[d] - other[d])
-                            )
-                        else:
-                            grad_d = 4.0
-                        current[d] += grad_d * alpha
-
-                epoch_of_next_negative_sample[i] += (
-                    n_neg_samples
-                    * epochs_per_negative_sample[i]
-                )
-
-        alpha = initial_alpha * (
-            1.0 - (float(n) / float(n_epochs))
-        )
-
-        if verbose and n % int(n_epochs / 10) == 0:
-            print(
-                "\tcompleted ", n, " / ", n_epochs, "epochs"
-            )
-
-    return head_embedding
-
-
->>>>>>> 80f1247d
 def simplicial_set_embedding(
     data,
     graph,
@@ -1427,31 +1074,12 @@
     tail = graph.col
     weight = graph.data
 
-<<<<<<< HEAD
-    rng_state = random_state.randint(INT32_MIN, INT32_MAX, 3).astype(np.int64)
-
-    embedding = (embedding - np.min(embedding, 0)) / (
-        np.max(embedding, 0) - np.min(embedding, 0)
-=======
     rng_state = random_state.randint(
         INT32_MIN, INT32_MAX, 3
     ).astype(np.int64)
-    embedding = optimize_layout(
-        embedding,
-        embedding,
-        head,
-        tail,
-        n_epochs,
-        n_vertices,
-        epochs_per_sample,
-        a,
-        b,
-        rng_state,
-        gamma,
-        initial_alpha,
-        negative_sample_rate,
-        verbose=verbose,
->>>>>>> 80f1247d
+
+    embedding = (embedding - np.min(embedding, 0)) / (
+        np.max(embedding, 0) - np.min(embedding, 0)
     )
     if euclidean_output:
         embedding = optimize_layout_euclidean(
@@ -1862,9 +1490,8 @@
             self.n_epochs <= 10
             or not isinstance(self.n_epochs, int)
         ):
-<<<<<<< HEAD
-            raise ValueError("n_epochs must be a positive integer " "larger than 10")
-
+            raise ValueError("n_epochs must be a positive integer "
+                             "larger than 10")
         if callable(self.metric):
             self._input_distance_func = self.metric
         elif self.metric in dist.named_distances:
@@ -1893,12 +1520,6 @@
                 raise ValueError(
                     "output_metric is neither callable, " + "nor a recognised string"
                 )
-=======
-            raise ValueError(
-                "n_epochs must be a positive integer "
-                "larger than 10"
-            )
->>>>>>> 80f1247d
 
     def fit(self, X, y=None):
         """Fit X into an embedded space.
@@ -1993,7 +1614,6 @@
         # Handle small cases efficiently by computing all distances
         if X.shape[0] < 4096 and not self.force_approximation_algorithm:
             self._small_data = True
-<<<<<<< HEAD
             try:
                 dmat = pairwise_distances(X, metric=self.metric, **self._metric_kwds)
             except ValueError: # metric is not supported by sklearn, fallback to pairwise special
@@ -2002,12 +1622,6 @@
                 else:
                     dmat = dist.pairwise_special_metric(X, metric=self.metric)
             self.graph_, self._sigmas, self._rhos = fuzzy_simplicial_set(
-=======
-            dmat = pairwise_distances(
-                X, metric=self.metric, **self._metric_kwds
-            )
-            self.graph_ = fuzzy_simplicial_set(
->>>>>>> 80f1247d
                 dmat,
                 self._n_neighbors,
                 random_state,
@@ -2067,17 +1681,11 @@
             if callable(self.metric):
                 self._distance_func = self.metric
             elif self.metric in dist.named_distances:
-<<<<<<< HEAD
                 # Choose the right metric based on sparsity
                 if self._sparse_data:
                     self._distance_func = sparse.sparse_named_distances[self.metric]
                 else:
                     self._distance_func = dist.named_distances[self.metric]
-=======
-                self._distance_func = dist.named_distances[
-                    self.metric
-                ]
->>>>>>> 80f1247d
             elif self.metric == "precomputed":
                 warn(
                     "Using precomputed metric; transform will be unavailable for new data"
@@ -2089,13 +1697,9 @@
                 )
 
             if self.metric != "precomputed":
-<<<<<<< HEAD
-                self._dist_args = tuple(self._metric_kwds.values())
-=======
                 self._dist_args = tuple(
                     self._metric_kwds.values()
                 )
->>>>>>> 80f1247d
 
                 # self._random_init, self._tree_init = make_initialisations(
                 #     self._distance_func, self._dist_args
@@ -2160,12 +1764,8 @@
                         metric=self.target_metric,
                         **self._target_metric_kwds
                     )
-<<<<<<< HEAD
 
                     target_graph, target_sigmas, target_rhos = fuzzy_simplicial_set(
-=======
-                    target_graph = fuzzy_simplicial_set(
->>>>>>> 80f1247d
                         ydmat,
                         target_n_neighbors,
                         random_state,
@@ -2294,7 +1894,6 @@
         if x_hash == self._input_hash:
             return self.embedding_
 
-<<<<<<< HEAD
         if self.metric == "precomputed":
             raise ValueError(
                 "Transform  of new data not available for " "precomputed metric."
@@ -2333,59 +1932,6 @@
                 int(self._n_neighbors *
                     self.transform_queue_size *
                     (1 + int(self._sparse_data))),
-=======
-        if self._sparse_data:
-            raise ValueError(
-                "Transform not available for sparse input."
-            )
-        elif self.metric == "precomputed":
-            raise ValueError(
-                "Transform  of new data not available for "
-                "precomputed metric."
-            )
-
-        X = check_array(X, dtype=np.float32, order="C")
-        random_state = check_random_state(
-            self.transform_seed
-        )
-        rng_state = random_state.randint(
-            INT32_MIN, INT32_MAX, 3
-        ).astype(np.int64)
-
-        if self._small_data:
-            dmat = pairwise_distances(
-                X,
-                self._raw_data,
-                metric=self.metric,
-                **self._metric_kwds
-            )
-            indices = np.argpartition(
-                dmat, self._n_neighbors
-            )[:, : self._n_neighbors]
-            dmat_shortened = submatrix(
-                dmat, indices, self._n_neighbors
-            )
-            indices_sorted = np.argsort(dmat_shortened)
-            indices = submatrix(
-                indices, indices_sorted, self._n_neighbors
-            )
-            dists = submatrix(
-                dmat_shortened,
-                indices_sorted,
-                self._n_neighbors,
-            )
-        else:
-            init = initialise_search(
-                self._rp_forest,
-                self._raw_data,
-                X,
-                int(
-                    self._n_neighbors
-                    * self.transform_queue_size
-                ),
-                self._random_init,
-                self._tree_init,
->>>>>>> 80f1247d
                 rng_state,
                 self._distance_func,
                 self._dist_args
@@ -2494,7 +2040,9 @@
         if self.output_metric == "euclidean":
             embedding = optimize_layout_euclidean(
                 embedding,
-                self.embedding_,
+                self.embedding_.astype(
+                  np.float32, copy=True
+                ),  # Fixes #179 & #217,
                 head,
                 tail,
                 n_epochs,
@@ -2511,7 +2059,9 @@
         else:
             embedding = optimize_layout_generic(
                 embedding,
-                self.embedding_,
+                self.embedding_.astype(
+                  np.float32, copy=True
+                ),  # Fixes #179 & #217
                 head,
                 tail,
                 n_epochs,
@@ -2528,7 +2078,6 @@
                 verbose=self.verbose,
             )
 
-<<<<<<< HEAD
         return embedding
 
     def inverse_transform(self, X):
@@ -2665,13 +2214,6 @@
         inv_transformed_points = optimize_layout_inverse(
             inv_transformed_points,
             self._raw_data,
-=======
-        embedding = optimize_layout(
-            embedding,
-            self.embedding_.astype(
-              np.float32, copy=True
-            ),  # Fixes #179 & #217
->>>>>>> 80f1247d
             head,
             tail,
             weight,

# Author: Leland McInnes <leland.mcinnes@gmail.com>
#
# License: BSD 3 clause
from __future__ import print_function

import locale
from warnings import warn
import time

from scipy.optimize import curve_fit
from sklearn.base import BaseEstimator
from sklearn.utils import check_random_state, check_array
from sklearn.utils.validation import check_is_fitted
from sklearn.metrics import pairwise_distances
from sklearn.preprocessing import normalize
from sklearn.neighbors import KDTree

try:
    import joblib
except ImportError:
    # sklearn.externals.joblib is deprecated in 0.21, will be removed in 0.23
    from sklearn.externals import joblib

import numpy as np
import scipy.sparse
import scipy.sparse.csgraph
import numba

import umap.distances as dist

import umap.sparse as sparse

from umap.utils import (
    tau_rand_int,
    deheap_sort,
    submatrix,
    ts,
    csr_unique,
    fast_knn_indices,
)
from umap.spectral import spectral_layout
from umap.utils import deheap_sort, submatrix
from umap.layouts import (
    optimize_layout_euclidean,
    optimize_layout_generic,
    optimize_layout_inverse,
)

<<<<<<< HEAD
from pynndescent import NNDescent
=======
try:
    # Use pynndescent, if installed (python 3 only)
    from pynndescent import NNDescent
    from pynndescent.distances import named_distances as pynn_named_distances
    from pynndescent.sparse import sparse_named_distances as pynn_sparse_named_distances

    _HAVE_PYNNDESCENT = True
except ImportError:
    _HAVE_PYNNDESCENT = False
>>>>>>> 3529dc5e

locale.setlocale(locale.LC_NUMERIC, "C")

INT32_MIN = np.iinfo(np.int32).min + 1
INT32_MAX = np.iinfo(np.int32).max - 1

SMOOTH_K_TOLERANCE = 1e-5
MIN_K_DIST_SCALE = 1e-3
NPY_INFINITY = np.inf


def flatten_iter(container):
    for i in container:
        if isinstance(i, (list,tuple)):
            for j in flatten_iter(i):
                yield j
        else:
            yield i


def flattened(container):
    return tuple(flatten_iter(container))

def breadth_first_search(adjmat, start, min_vertices):
    explored = []
    queue = [start]
    levels = {}
    levels[start] = 0
    max_level = np.inf
    visited = [start]

    while queue:
        node = queue.pop(0)
        explored.append(node)
        if max_level == np.inf and len(explored) > min_vertices:
            max_level = max(levels.values())

        if levels[node] + 1 < max_level:
            neighbors = adjmat[node].indices
            for neighbour in neighbors:
                if neighbour not in visited:
                    queue.append(neighbour)
                    visited.append(neighbour)

                    levels[neighbour] = levels[node] + 1

    return np.array(explored)


@numba.njit(
    locals={
        "psum": numba.types.float32,
        "lo": numba.types.float32,
        "mid": numba.types.float32,
        "hi": numba.types.float32,
    },
    fastmath=True,
)  # benchmarking `parallel=True` shows it to *decrease* performance
def smooth_knn_dist(distances, k, n_iter=64, local_connectivity=1.0, bandwidth=1.0):
    """Compute a continuous version of the distance to the kth nearest
    neighbor. That is, this is similar to knn-distance but allows continuous
    k values rather than requiring an integral k. In essence we are simply
    computing the distance such that the cardinality of fuzzy set we generate
    is k.

    Parameters
    ----------
    distances: array of shape (n_samples, n_neighbors)
        Distances to nearest neighbors for each samples. Each row should be a
        sorted list of distances to a given samples nearest neighbors.

    k: float
        The number of nearest neighbors to approximate for.

    n_iter: int (optional, default 64)
        We need to binary search for the correct distance value. This is the
        max number of iterations to use in such a search.

    local_connectivity: int (optional, default 1)
        The local connectivity required -- i.e. the number of nearest
        neighbors that should be assumed to be connected at a local level.
        The higher this value the more connected the manifold becomes
        locally. In practice this should be not more than the local intrinsic
        dimension of the manifold.

    bandwidth: float (optional, default 1)
        The target bandwidth of the kernel, larger values will produce
        larger return values.

    Returns
    -------
    knn_dist: array of shape (n_samples,)
        The distance to kth nearest neighbor, as suitably approximated.

    nn_dist: array of shape (n_samples,)
        The distance to the 1st nearest neighbor for each point.
    """
    target = np.log2(k) * bandwidth
    rho = np.zeros(distances.shape[0], dtype=np.float32)
    result = np.zeros(distances.shape[0], dtype=np.float32)

    mean_distances = np.mean(distances)

    for i in range(distances.shape[0]):
        lo = 0.0
        hi = NPY_INFINITY
        mid = 1.0

        # TODO: This is very inefficient, but will do for now. FIXME
        ith_distances = distances[i]
        non_zero_dists = ith_distances[ith_distances > 0.0]
        if non_zero_dists.shape[0] >= local_connectivity:
            index = int(np.floor(local_connectivity))
            interpolation = local_connectivity - index
            if index > 0:
                rho[i] = non_zero_dists[index - 1]
                if interpolation > SMOOTH_K_TOLERANCE:
                    rho[i] += interpolation * (
                        non_zero_dists[index] - non_zero_dists[index - 1]
                    )
            else:
                rho[i] = interpolation * non_zero_dists[0]
        elif non_zero_dists.shape[0] > 0:
            rho[i] = np.max(non_zero_dists)

        for n in range(n_iter):

            psum = 0.0
            for j in range(1, distances.shape[1]):
                d = distances[i, j] - rho[i]
                if d > 0:
                    psum += np.exp(-(d / mid))
                else:
                    psum += 1.0

            if np.fabs(psum - target) < SMOOTH_K_TOLERANCE:
                break

            if psum > target:
                hi = mid
                mid = (lo + hi) / 2.0
            else:
                lo = mid
                if hi == NPY_INFINITY:
                    mid *= 2
                else:
                    mid = (lo + hi) / 2.0

        result[i] = mid

        # TODO: This is very inefficient, but will do for now. FIXME
        if rho[i] > 0.0:
            mean_ith_distances = np.mean(ith_distances)
            if result[i] < MIN_K_DIST_SCALE * mean_ith_distances:
                result[i] = MIN_K_DIST_SCALE * mean_ith_distances
        else:
            if result[i] < MIN_K_DIST_SCALE * mean_distances:
                result[i] = MIN_K_DIST_SCALE * mean_distances

    return result, rho


def nearest_neighbors(
    X,
    n_neighbors,
    metric,
    metric_kwds,
    angular,
    random_state,
    low_memory=False,
    use_pynndescent=True,
    verbose=False,
):
    """Compute the ``n_neighbors`` nearest points for each data point in ``X``
    under ``metric``. This may be exact, but more likely is approximated via
    nearest neighbor descent.

    Parameters
    ----------
    X: array of shape (n_samples, n_features)
        The input data to compute the k-neighbor graph of.

    n_neighbors: int
        The number of nearest neighbors to compute for each sample in ``X``.

    metric: string or callable
        The metric to use for the computation.

    metric_kwds: dict
        Any arguments to pass to the metric computation function.

    angular: bool
        Whether to use angular rp trees in NN approximation.

    random_state: np.random state
        The random state to use for approximate NN computations.

    low_memory: bool (optional, default False)
        Whether to pursue lower memory NNdescent.

    verbose: bool (optional, default False)
        Whether to print status data during the computation.

    Returns
    -------
    knn_indices: array of shape (n_samples, n_neighbors)
        The indices on the ``n_neighbors`` closest points in the dataset.

    knn_dists: array of shape (n_samples, n_neighbors)
        The distances to the ``n_neighbors`` closest points in the dataset.

    rp_forest: list of trees
        The random projection forest used for searching (if used, None otherwise)
    """
    if verbose:
        print(ts(), "Finding Nearest Neighbors")

    if metric == "precomputed":
        # Note that this does not support sparse distance matrices yet ...
        # Compute indices of n nearest neighbors
        knn_indices = fast_knn_indices(X, n_neighbors)
        # knn_indices = np.argsort(X)[:, :n_neighbors]
        # Compute the nearest neighbor distances
        #   (equivalent to np.sort(X)[:,:n_neighbors])
        knn_dists = X[np.arange(X.shape[0])[:, None], knn_indices].copy()

        knn_search_index = None
    else:
        # TODO: Hacked values for now
        n_trees = min(64, 5 + int(round((X.shape[0]) ** 0.5 / 20.0)))
        n_iters = max(5, int(round(np.log2(X.shape[0]))))

<<<<<<< HEAD
        knn_search_index = NNDescent(
            X,
            n_neighbors=n_neighbors,
            metric=metric,
            metric_kwds=metric_kwds,
            random_state=random_state,
            n_trees=n_trees,
            n_iters=n_iters,
            max_candidates=60,
            low_memory=low_memory,
            verbose=verbose,
        )
        knn_indices, knn_dists = knn_search_index.neighbor_graph
=======
        if _HAVE_PYNNDESCENT and use_pynndescent:
            nnd = NNDescent(
                X,
                n_neighbors=n_neighbors,
                metric=metric,
                metric_kwds=metric_kwds,
                random_state=random_state,
                n_trees=n_trees,
                n_iters=n_iters,
                max_candidates=60,
                low_memory=low_memory,
                verbose=verbose,
            )
            knn_indices, knn_dists = nnd.neighbor_graph
            rp_forest = nnd
        else:
            # Otherwise fall back to nn descent in umap
            if callable(metric):
                _distance_func = metric
            elif metric in dist.named_distances:
                _distance_func = dist.named_distances[metric]
            else:
                raise ValueError("Metric is neither callable, nor a recognised string")

            rng_state = random_state.randint(INT32_MIN, INT32_MAX, 3).astype(np.int64)

            if scipy.sparse.isspmatrix_csr(X):
                if callable(metric):
                    _distance_func = metric
                else:
                    try:
                        _distance_func = sparse.sparse_named_distances[metric]
                        if metric in sparse.sparse_need_n_features:
                            metric_kwds["n_features"] = X.shape[1]
                    except KeyError as e:
                        raise ValueError(
                            "Metric {} not supported for sparse data".format(metric)
                        ) from e

                # Create a partial function for distances with arguments
                if len(metric_kwds) > 0:
                    dist_args = tuple(metric_kwds.values())

                    @numba.njit()
                    def _partial_dist_func(ind1, data1, ind2, data2):
                        return _distance_func(ind1, data1, ind2, data2, *dist_args)

                    distance_func = _partial_dist_func
                else:
                    distance_func = _distance_func
                # metric_nn_descent = sparse.make_sparse_nn_descent(
                #     distance_func, tuple(metric_kwds.values())
                # )

                if verbose:
                    print(ts(), "Building RP forest with", str(n_trees), "trees")

                rp_forest = make_forest(X, n_neighbors, n_trees, rng_state, angular)
                leaf_array = rptree_leaf_array(rp_forest)

                if verbose:
                    print(ts(), "NN descent for", str(n_iters), "iterations")
                knn_indices, knn_dists = sparse_nn.sparse_nn_descent(
                    X.indices,
                    X.indptr,
                    X.data,
                    X.shape[0],
                    n_neighbors,
                    rng_state,
                    max_candidates=60,
                    sparse_dist=distance_func,
                    low_memory=low_memory,
                    rp_tree_init=True,
                    leaf_array=leaf_array,
                    n_iters=n_iters,
                    verbose=verbose,
                )
            else:
                # metric_nn_descent = make_nn_descent(
                #     distance_func, tuple(metric_kwds.values())
                # )
                if len(metric_kwds) > 0:
                    dist_args = tuple(metric_kwds.values())

                    @numba.njit()
                    def _partial_dist_func(x, y):
                        return _distance_func(x, y, *dist_args)

                    distance_func = _partial_dist_func
                else:
                    distance_func = _distance_func

                if verbose:
                    print(ts(), "Building RP forest with", str(n_trees), "trees")
                rp_forest = make_forest(X, n_neighbors, n_trees, rng_state, angular)
                leaf_array = rptree_leaf_array(rp_forest)
                if verbose:
                    print(ts(), "NN descent for", str(n_iters), "iterations")
                knn_indices, knn_dists = nn_descent(
                    X,
                    n_neighbors,
                    rng_state,
                    max_candidates=60,
                    dist=distance_func,
                    low_memory=low_memory,
                    rp_tree_init=True,
                    leaf_array=leaf_array,
                    n_iters=n_iters,
                    verbose=verbose,
                )
>>>>>>> 3529dc5e

    if verbose:
        print(ts(), "Finished Nearest Neighbor Search")
    return knn_indices, knn_dists, knn_search_index


@numba.njit(
    locals={
        "knn_dists": numba.types.float32[:, ::1],
        "sigmas": numba.types.float32[::1],
        "rhos": numba.types.float32[::1],
        "val": numba.types.float32,
    },
    parallel=True,
    fastmath=True,
)
def compute_membership_strengths(knn_indices, knn_dists, sigmas, rhos):
    """Construct the membership strength data for the 1-skeleton of each local
    fuzzy simplicial set -- this is formed as a sparse matrix where each row is
    a local fuzzy simplicial set, with a membership strength for the
    1-simplex to each other data point.

    Parameters
    ----------
    knn_indices: array of shape (n_samples, n_neighbors)
        The indices on the ``n_neighbors`` closest points in the dataset.

    knn_dists: array of shape (n_samples, n_neighbors)
        The distances to the ``n_neighbors`` closest points in the dataset.

    sigmas: array of shape(n_samples)
        The normalization factor derived from the metric tensor approximation.

    rhos: array of shape(n_samples)
        The local connectivity adjustment.

    Returns
    -------
    rows: array of shape (n_samples * n_neighbors)
        Row data for the resulting sparse matrix (coo format)

    cols: array of shape (n_samples * n_neighbors)
        Column data for the resulting sparse matrix (coo format)

    vals: array of shape (n_samples * n_neighbors)
        Entries for the resulting sparse matrix (coo format)
    """
    n_samples = knn_indices.shape[0]
    n_neighbors = knn_indices.shape[1]

    rows = np.zeros(knn_indices.size, dtype=np.int32)
    cols = np.zeros(knn_indices.size, dtype=np.int32)
    vals = np.zeros(knn_indices.size, dtype=np.float32)

    for i in range(n_samples):
        for j in range(n_neighbors):
            if knn_indices[i, j] == -1:
                continue  # We didn't get the full knn for i
            if knn_indices[i, j] == i:
                val = 0.0
            elif knn_dists[i, j] - rhos[i] <= 0.0 or sigmas[i] == 0.0:
                val = 1.0
            else:
                val = np.exp(-((knn_dists[i, j] - rhos[i]) / (sigmas[i])))

            rows[i * n_neighbors + j] = i
            cols[i * n_neighbors + j] = knn_indices[i, j]
            vals[i * n_neighbors + j] = val

    return rows, cols, vals


def fuzzy_simplicial_set(
    X,
    n_neighbors,
    random_state,
    metric,
    metric_kwds={},
    knn_indices=None,
    knn_dists=None,
    angular=False,
    set_op_mix_ratio=1.0,
    local_connectivity=1.0,
    apply_set_operations=True,
    verbose=False,
):
    """Given a set of data X, a neighborhood size, and a measure of distance
    compute the fuzzy simplicial set (here represented as a fuzzy graph in
    the form of a sparse matrix) associated to the data. This is done by
    locally approximating geodesic distance at each point, creating a fuzzy
    simplicial set for each such point, and then combining all the local
    fuzzy simplicial sets into a global one via a fuzzy union.

    Parameters
    ----------
    X: array of shape (n_samples, n_features)
        The data to be modelled as a fuzzy simplicial set.

    n_neighbors: int
        The number of neighbors to use to approximate geodesic distance.
        Larger numbers induce more global estimates of the manifold that can
        miss finer detail, while smaller values will focus on fine manifold
        structure to the detriment of the larger picture.

    random_state: numpy RandomState or equivalent
        A state capable being used as a numpy random state.

    metric: string or function (optional, default 'euclidean')
        The metric to use to compute distances in high dimensional space.
        If a string is passed it must match a valid predefined metric. If
        a general metric is required a function that takes two 1d arrays and
        returns a float can be provided. For performance purposes it is
        required that this be a numba jit'd function. Valid string metrics
        include:
            * euclidean (or l2)
            * manhattan (or l1)
            * cityblock
            * braycurtis
            * canberra
            * chebyshev
            * correlation
            * cosine
            * dice
            * hamming
            * jaccard
            * kulsinski
            * ll_dirichlet
            * mahalanobis
            * matching
            * minkowski
            * rogerstanimoto
            * russellrao
            * seuclidean
            * sokalmichener
            * sokalsneath
            * sqeuclidean
            * yule
            * wminkowski

        Metrics that take arguments (such as minkowski, mahalanobis etc.)
        can have arguments passed via the metric_kwds dictionary. At this
        time care must be taken and dictionary elements must be ordered
        appropriately; this will hopefully be fixed in the future.

    metric_kwds: dict (optional, default {})
        Arguments to pass on to the metric, such as the ``p`` value for
        Minkowski distance.

    knn_indices: array of shape (n_samples, n_neighbors) (optional)
        If the k-nearest neighbors of each point has already been calculated
        you can pass them in here to save computation time. This should be
        an array with the indices of the k-nearest neighbors as a row for
        each data point.

    knn_dists: array of shape (n_samples, n_neighbors) (optional)
        If the k-nearest neighbors of each point has already been calculated
        you can pass them in here to save computation time. This should be
        an array with the distances of the k-nearest neighbors as a row for
        each data point.

    angular: bool (optional, default False)
        Whether to use angular/cosine distance for the random projection
        forest for seeding NN-descent to determine approximate nearest
        neighbors.

    set_op_mix_ratio: float (optional, default 1.0)
        Interpolate between (fuzzy) union and intersection as the set operation
        used to combine local fuzzy simplicial sets to obtain a global fuzzy
        simplicial sets. Both fuzzy set operations use the product t-norm.
        The value of this parameter should be between 0.0 and 1.0; a value of
        1.0 will use a pure fuzzy union, while 0.0 will use a pure fuzzy
        intersection.

    local_connectivity: int (optional, default 1)
        The local connectivity required -- i.e. the number of nearest
        neighbors that should be assumed to be connected at a local level.
        The higher this value the more connected the manifold becomes
        locally. In practice this should be not more than the local intrinsic
        dimension of the manifold.

    verbose: bool (optional, default False)
        Whether to report information on the current progress of the algorithm.

    Returns
    -------
    fuzzy_simplicial_set: coo_matrix
        A fuzzy simplicial set represented as a sparse matrix. The (i,
        j) entry of the matrix represents the membership strength of the
        1-simplex between the ith and jth sample points.
    """
    if knn_indices is None or knn_dists is None:
        knn_indices, knn_dists, _ = nearest_neighbors(
            X, n_neighbors, metric, metric_kwds, angular, random_state, verbose=verbose
        )

    knn_dists = knn_dists.astype(np.float32)

    sigmas, rhos = smooth_knn_dist(
        knn_dists, float(n_neighbors), local_connectivity=float(local_connectivity),
    )

    rows, cols, vals = compute_membership_strengths(
        knn_indices, knn_dists, sigmas, rhos
    )

    result = scipy.sparse.coo_matrix(
        (vals, (rows, cols)), shape=(X.shape[0], X.shape[0])
    )
    result.eliminate_zeros()

    if apply_set_operations:
        transpose = result.transpose()

        prod_matrix = result.multiply(transpose)

        result = (
            set_op_mix_ratio * (result + transpose - prod_matrix)
            + (1.0 - set_op_mix_ratio) * prod_matrix
        )

    result.eliminate_zeros()

    return result, sigmas, rhos


@numba.njit()
def fast_intersection(rows, cols, values, target, unknown_dist=1.0, far_dist=5.0):
    """Under the assumption of categorical distance for the intersecting
    simplicial set perform a fast intersection.

    Parameters
    ----------
    rows: array
        An array of the row of each non-zero in the sparse matrix
        representation.

    cols: array
        An array of the column of each non-zero in the sparse matrix
        representation.

    values: array
        An array of the value of each non-zero in the sparse matrix
        representation.

    target: array of shape (n_samples)
        The categorical labels to use in the intersection.

    unknown_dist: float (optional, default 1.0)
        The distance an unknown label (-1) is assumed to be from any point.

    far_dist float (optional, default 5.0)
        The distance between unmatched labels.

    Returns
    -------
    None
    """
    for nz in range(rows.shape[0]):
        i = rows[nz]
        j = cols[nz]
        if (target[i] == -1) or (target[j] == -1):
            values[nz] *= np.exp(-unknown_dist)
        elif target[i] != target[j]:
            values[nz] *= np.exp(-far_dist)

    return


@numba.jit()
def fast_metric_intersection(
    rows, cols, values, discrete_space, metric, metric_args, scale
):
    """Under the assumption of categorical distance for the intersecting
    simplicial set perform a fast intersection.

    Parameters
    ----------
    rows: array
        An array of the row of each non-zero in the sparse matrix
        representation.

    cols: array
        An array of the column of each non-zero in the sparse matrix
        representation.

    values: array of shape
        An array of the values of each non-zero in the sparse matrix
        representation.

    discrete_space: array of shape (n_samples, n_features)
        The vectors of categorical labels to use in the intersection.

    metric: numba function
        The function used to calculate distance over the target array.

    scale: float
        A scaling to apply to the metric.

    Returns
    -------
    None
    """
    for nz in range(rows.shape[0]):
        i = rows[nz]
        j = cols[nz]
        dist = metric(discrete_space[i], discrete_space[j], *metric_args)
        values[nz] *= np.exp(-(scale * dist))

    return


@numba.njit()
def reprocess_row(probabilities, k=15, n_iters=32):
    target = np.log2(k)

    lo = 0.0
    hi = NPY_INFINITY
    mid = 1.0

    for n in range(n_iters):

        psum = 0.0
        for j in range(probabilities.shape[0]):
            psum += pow(probabilities[j], mid)

        if np.fabs(psum - target) < SMOOTH_K_TOLERANCE:
            break

        if psum < target:
            hi = mid
            mid = (lo + hi) / 2.0
        else:
            lo = mid
            if hi == NPY_INFINITY:
                mid *= 2
            else:
                mid = (lo + hi) / 2.0

    return np.power(probabilities, mid)


@numba.njit()
def reset_local_metrics(simplicial_set_indptr, simplicial_set_data):
    for i in range(simplicial_set_indptr.shape[0] - 1):
        simplicial_set_data[
            simplicial_set_indptr[i] : simplicial_set_indptr[i + 1]
        ] = reprocess_row(
            simplicial_set_data[simplicial_set_indptr[i] : simplicial_set_indptr[i + 1]]
        )
    return


def reset_local_connectivity(simplicial_set, reset_local_metric=False):
    """Reset the local connectivity requirement -- each data sample should
    have complete confidence in at least one 1-simplex in the simplicial set.
    We can enforce this by locally rescaling confidences, and then remerging the
    different local simplicial sets together.

    Parameters
    ----------
    simplicial_set: sparse matrix
        The simplicial set for which to recalculate with respect to local
        connectivity.

    Returns
    -------
    simplicial_set: sparse_matrix
        The recalculated simplicial set, now with the local connectivity
        assumption restored.
    """
    simplicial_set = normalize(simplicial_set, norm="max")
    if reset_local_metric:
        simplicial_set = simplicial_set.tocsr()
        reset_local_metrics(simplicial_set.indptr, simplicial_set.data)
        simplicial_set = simplicial_set.tocoo()
    transpose = simplicial_set.transpose()
    prod_matrix = simplicial_set.multiply(transpose)
    simplicial_set = simplicial_set + transpose - prod_matrix
    simplicial_set.eliminate_zeros()

    return simplicial_set


def discrete_metric_simplicial_set_intersection(
    simplicial_set,
    discrete_space,
    unknown_dist=1.0,
    far_dist=5.0,
    metric=None,
    metric_kws={},
    metric_scale=1.0,
):
    """Combine a fuzzy simplicial set with another fuzzy simplicial set
    generated from discrete metric data using discrete distances. The target
    data is assumed to be categorical label data (a vector of labels),
    and this will update the fuzzy simplicial set to respect that label data.

    TODO: optional category cardinality based weighting of distance

    Parameters
    ----------
    simplicial_set: sparse matrix
        The input fuzzy simplicial set.

    discrete_space: array of shape (n_samples)
        The categorical labels to use in the intersection.

    unknown_dist: float (optional, default 1.0)
        The distance an unknown label (-1) is assumed to be from any point.

    far_dist: float (optional, default 5.0)
        The distance between unmatched labels.

    metric: str (optional, default None)
        If not None, then use this metric to determine the
        distance between values.

    metric_scale: float (optional, default 1.0)
        If using a custom metric scale the distance values by
        this value -- this controls the weighting of the
        intersection. Larger values weight more toward target.

    Returns
    -------
    simplicial_set: sparse matrix
        The resulting intersected fuzzy simplicial set.
    """
    simplicial_set = simplicial_set.tocoo()

    if metric is not None:
        # We presume target is now a 2d array, with each row being a
        # vector of target info
        if metric in dist.named_distances:
            metric_func = dist.named_distances[metric]
        else:
            raise ValueError("Discrete intersection metric is not recognized")

        fast_metric_intersection(
            simplicial_set.row,
            simplicial_set.col,
            simplicial_set.data,
            discrete_space,
            metric_func,
            tuple(metric_kws.values()),
            metric_scale,
        )
    else:
        fast_intersection(
            simplicial_set.row,
            simplicial_set.col,
            simplicial_set.data,
            discrete_space,
            unknown_dist,
            far_dist,
        )

    simplicial_set.eliminate_zeros()

    return reset_local_connectivity(simplicial_set)


def general_simplicial_set_intersection(simplicial_set1, simplicial_set2, weight=0.5,
                                        right_complement=False):

    if right_complement:
        result = simplicial_set1.tocoo()
    else:
        result = (simplicial_set1 + simplicial_set2).tocoo()
    left = simplicial_set1.tocsr()
    right = simplicial_set2.tocsr()

    sparse.general_sset_intersection(
        left.indptr,
        left.indices,
        left.data,
        right.indptr,
        right.indices,
        right.data,
        result.row,
        result.col,
        result.data,
        mix_weight=weight,
        right_complement=right_complement,
    )

    return result


def general_simplicial_set_union(simplicial_set1, simplicial_set2):
    result = (simplicial_set1 + simplicial_set2).tocoo()
    left = simplicial_set1.tocsr()
    right = simplicial_set2.tocsr()

    sparse.general_sset_union(
        left.indptr,
        left.indices,
        left.data,
        right.indptr,
        right.indices,
        right.data,
        result.row,
        result.col,
        result.data,
    )

    return result


def make_epochs_per_sample(weights, n_epochs):
    """Given a set of weights and number of epochs generate the number of
    epochs per sample for each weight.

    Parameters
    ----------
    weights: array of shape (n_1_simplices)
        The weights ofhow much we wish to sample each 1-simplex.

    n_epochs: int
        The total number of epochs we want to train for.

    Returns
    -------
    An array of number of epochs per sample, one for each 1-simplex.
    """
    result = -1.0 * np.ones(weights.shape[0], dtype=np.float64)
    n_samples = n_epochs * (weights / weights.max())
    result[n_samples > 0] = float(n_epochs) / n_samples[n_samples > 0]
    return result


def simplicial_set_embedding(
    data,
    graph,
    n_components,
    initial_alpha,
    a,
    b,
    gamma,
    negative_sample_rate,
    n_epochs,
    init,
    random_state,
    metric,
    metric_kwds,
    output_metric=dist.named_distances_with_gradients["euclidean"],
    output_metric_kwds={},
    euclidean_output=True,
    parallel=False,
    verbose=False,
):
    """Perform a fuzzy simplicial set embedding, using a specified
    initialisation method and then minimizing the fuzzy set cross entropy
    between the 1-skeletons of the high and low dimensional fuzzy simplicial
    sets.

    Parameters
    ----------
    data: array of shape (n_samples, n_features)
        The source data to be embedded by UMAP.

    graph: sparse matrix
        The 1-skeleton of the high dimensional fuzzy simplicial set as
        represented by a graph for which we require a sparse matrix for the
        (weighted) adjacency matrix.

    n_components: int
        The dimensionality of the euclidean space into which to embed the data.

    initial_alpha: float
        Initial learning rate for the SGD.

    a: float
        Parameter of differentiable approximation of right adjoint functor

    b: float
        Parameter of differentiable approximation of right adjoint functor

    gamma: float
        Weight to apply to negative samples.

    negative_sample_rate: int (optional, default 5)
        The number of negative samples to select per positive sample
        in the optimization process. Increasing this value will result
        in greater repulsive force being applied, greater optimization
        cost, but slightly more accuracy.

    n_epochs: int (optional, default 0)
        The number of training epochs to be used in optimizing the
        low dimensional embedding. Larger values result in more accurate
        embeddings. If 0 is specified a value will be selected based on
        the size of the input dataset (200 for large datasets, 500 for small).

    init: string
        How to initialize the low dimensional embedding. Options are:
            * 'spectral': use a spectral embedding of the fuzzy 1-skeleton
            * 'random': assign initial embedding positions at random.
            * A numpy array of initial embedding positions.

    random_state: numpy RandomState or equivalent
        A state capable being used as a numpy random state.

    metric: string or callable
        The metric used to measure distance in high dimensional space; used if
        multiple connected components need to be layed out.

    metric_kwds: dict
        Key word arguments to be passed to the metric function; used if
        multiple connected components need to be layed out.

    output_metric: function
        Function returning the distance between two points in embedding space and
        the gradient of the distance wrt the first argument.

    output_metric_kwds: dict
        Key word arguments to be passed to the output_metric function.

    euclidean_output: bool
        Whether to use the faster code specialised for euclidean output metrics

    parallel: bool (optional, default False)
        Whether to run the computation using numba parallel.
        Running in parallel is non-deterministic, and is not used
        if a random seed has been set, to ensure reproducibility.

    verbose: bool (optional, default False)
        Whether to report information on the current progress of the algorithm.

    Returns
    -------
    embedding: array of shape (n_samples, n_components)
        The optimized of ``graph`` into an ``n_components`` dimensional
        euclidean space.
    """
    graph = graph.tocoo()
    graph.sum_duplicates()
    n_vertices = graph.shape[1]

    if n_epochs <= 0:
        # For smaller datasets we can use more epochs
        if graph.shape[0] <= 10000:
            n_epochs = 500
        else:
            n_epochs = 200

    graph.data[graph.data < (graph.data.max() / float(n_epochs))] = 0.0
    graph.eliminate_zeros()

    if isinstance(init, str) and init == "random":
        embedding = random_state.uniform(
            low=-10.0, high=10.0, size=(graph.shape[0], n_components)
        ).astype(np.float32)
    elif isinstance(init, str) and init == "spectral":
        # We add a little noise to avoid local minima for optimization to come
        initialisation = spectral_layout(
            data,
            graph,
            n_components,
            random_state,
            metric=metric,
            metric_kwds=metric_kwds,
        )
        expansion = 10.0 / np.abs(initialisation).max()
        embedding = (initialisation * expansion).astype(
            np.float32
        ) + random_state.normal(
            scale=0.0001, size=[graph.shape[0], n_components]
        ).astype(
            np.float32
        )
    else:
        init_data = np.array(init)
        if len(init_data.shape) == 2:
            if np.unique(init_data, axis=0).shape[0] < init_data.shape[0]:
                tree = KDTree(init_data)
                dist, ind = tree.query(init_data, k=2)
                nndist = np.mean(dist[:, 1])
                embedding = init_data + random_state.normal(
                    scale=0.001 * nndist, size=init_data.shape
                ).astype(np.float32)
            else:
                embedding = init_data

    epochs_per_sample = make_epochs_per_sample(graph.data, n_epochs)

    head = graph.row
    tail = graph.col
    weight = graph.data

    rng_state = random_state.randint(INT32_MIN, INT32_MAX, 3).astype(np.int64)

    embedding = (
        10.0
        * (embedding - np.min(embedding, 0))
        / (np.max(embedding, 0) - np.min(embedding, 0))
    ).astype(np.float32, order="C")

    if euclidean_output:
        embedding = optimize_layout_euclidean(
            embedding,
            embedding,
            head,
            tail,
            n_epochs,
            n_vertices,
            epochs_per_sample,
            a,
            b,
            rng_state,
            gamma,
            initial_alpha,
            negative_sample_rate,
            parallel=parallel,
            verbose=verbose,
        )
    else:
        embedding = optimize_layout_generic(
            embedding,
            embedding,
            head,
            tail,
            n_epochs,
            n_vertices,
            epochs_per_sample,
            a,
            b,
            rng_state,
            gamma,
            initial_alpha,
            negative_sample_rate,
            output_metric,
            tuple(output_metric_kwds.values()),
            verbose=verbose,
        )

    return embedding


@numba.njit()
def init_transform(indices, weights, embedding):
    """Given indices and weights and an original embeddings
    initialize the positions of new points relative to the
    indices and weights (of their neighbors in the source data).

    Parameters
    ----------
    indices: array of shape (n_new_samples, n_neighbors)
        The indices of the neighbors of each new sample

    weights: array of shape (n_new_samples, n_neighbors)
        The membership strengths of associated 1-simplices
        for each of the new samples.

    embedding: array of shape (n_samples, dim)
        The original embedding of the source data.

    Returns
    -------
    new_embedding: array of shape (n_new_samples, dim)
        An initial embedding of the new sample points.
    """
    result = np.zeros((indices.shape[0], embedding.shape[1]), dtype=np.float32)

    for i in range(indices.shape[0]):
        for j in range(indices.shape[1]):
            for d in range(embedding.shape[1]):
                result[i, d] += weights[i, j] * embedding[indices[i, j], d]

    return result


def find_ab_params(spread, min_dist):
    """Fit a, b params for the differentiable curve used in lower
    dimensional fuzzy simplicial complex construction. We want the
    smooth curve (from a pre-defined family with simple gradient) that
    best matches an offset exponential decay.
    """

    def curve(x, a, b):
        return 1.0 / (1.0 + a * x ** (2 * b))

    xv = np.linspace(0, spread * 3, 300)
    yv = np.zeros(xv.shape)
    yv[xv < min_dist] = 1.0
    yv[xv >= min_dist] = np.exp(-(xv[xv >= min_dist] - min_dist) / spread)
    params, covar = curve_fit(curve, xv, yv)
    return params[0], params[1]


class UMAP(BaseEstimator):
    """Uniform Manifold Approximation and Projection

    Finds a low dimensional embedding of the data that approximates
    an underlying manifold.

    Parameters
    ----------
    n_neighbors: float (optional, default 15)
        The size of local neighborhood (in terms of number of neighboring
        sample points) used for manifold approximation. Larger values
        result in more global views of the manifold, while smaller
        values result in more local data being preserved. In general
        values should be in the range 2 to 100.

    n_components: int (optional, default 2)
        The dimension of the space to embed into. This defaults to 2 to
        provide easy visualization, but can reasonably be set to any
        integer value in the range 2 to 100.

    metric: string or function (optional, default 'euclidean')
        The metric to use to compute distances in high dimensional space.
        If a string is passed it must match a valid predefined metric. If
        a general metric is required a function that takes two 1d arrays and
        returns a float can be provided. For performance purposes it is
        required that this be a numba jit'd function. Valid string metrics
        include:
            * euclidean
            * manhattan
            * chebyshev
            * minkowski
            * canberra
            * braycurtis
            * mahalanobis
            * wminkowski
            * seuclidean
            * cosine
            * correlation
            * haversine
            * hamming
            * jaccard
            * dice
            * russelrao
            * kulsinski
            * ll_dirichlet
            * hellinger
            * rogerstanimoto
            * sokalmichener
            * sokalsneath
            * yule
        Metrics that take arguments (such as minkowski, mahalanobis etc.)
        can have arguments passed via the metric_kwds dictionary. At this
        time care must be taken and dictionary elements must be ordered
        appropriately; this will hopefully be fixed in the future.

    n_epochs: int (optional, default None)
        The number of training epochs to be used in optimizing the
        low dimensional embedding. Larger values result in more accurate
        embeddings. If None is specified a value will be selected based on
        the size of the input dataset (200 for large datasets, 500 for small).

    learning_rate: float (optional, default 1.0)
        The initial learning rate for the embedding optimization.

    init: string (optional, default 'spectral')
        How to initialize the low dimensional embedding. Options are:
            * 'spectral': use a spectral embedding of the fuzzy 1-skeleton
            * 'random': assign initial embedding positions at random.
            * A numpy array of initial embedding positions.

    min_dist: float (optional, default 0.1)
        The effective minimum distance between embedded points. Smaller values
        will result in a more clustered/clumped embedding where nearby points
        on the manifold are drawn closer together, while larger values will
        result on a more even dispersal of points. The value should be set
        relative to the ``spread`` value, which determines the scale at which
        embedded points will be spread out.

    spread: float (optional, default 1.0)
        The effective scale of embedded points. In combination with ``min_dist``
        this determines how clustered/clumped the embedded points are.

    low_memory: bool (optional, default False)
        For some datasets the nearest neighbor computation can consume a lot of
        memory. If you find that UMAP is failing due to memory constraints
        consider setting this option to True. This approach is more
        computationally expensive, but avoids excessive memory use.

    set_op_mix_ratio: float (optional, default 1.0)
        Interpolate between (fuzzy) union and intersection as the set operation
        used to combine local fuzzy simplicial sets to obtain a global fuzzy
        simplicial sets. Both fuzzy set operations use the product t-norm.
        The value of this parameter should be between 0.0 and 1.0; a value of
        1.0 will use a pure fuzzy union, while 0.0 will use a pure fuzzy
        intersection.

    local_connectivity: int (optional, default 1)
        The local connectivity required -- i.e. the number of nearest
        neighbors that should be assumed to be connected at a local level.
        The higher this value the more connected the manifold becomes
        locally. In practice this should be not more than the local intrinsic
        dimension of the manifold.

    repulsion_strength: float (optional, default 1.0)
        Weighting applied to negative samples in low dimensional embedding
        optimization. Values higher than one will result in greater weight
        being given to negative samples.

    negative_sample_rate: int (optional, default 5)
        The number of negative samples to select per positive sample
        in the optimization process. Increasing this value will result
        in greater repulsive force being applied, greater optimization
        cost, but slightly more accuracy.

    transform_queue_size: float (optional, default 4.0)
        For transform operations (embedding new points using a trained model_
        this will control how aggressively to search for nearest neighbors.
        Larger values will result in slower performance but more accurate
        nearest neighbor evaluation.

    a: float (optional, default None)
        More specific parameters controlling the embedding. If None these
        values are set automatically as determined by ``min_dist`` and
        ``spread``.
    b: float (optional, default None)
        More specific parameters controlling the embedding. If None these
        values are set automatically as determined by ``min_dist`` and
        ``spread``.

    random_state: int, RandomState instance or None, optional (default: None)
        If int, random_state is the seed used by the random number generator;
        If RandomState instance, random_state is the random number generator;
        If None, the random number generator is the RandomState instance used
        by `np.random`.

    metric_kwds: dict (optional, default None)
        Arguments to pass on to the metric, such as the ``p`` value for
        Minkowski distance. If None then no arguments are passed on.

    angular_rp_forest: bool (optional, default False)
        Whether to use an angular random projection forest to initialise
        the approximate nearest neighbor search. This can be faster, but is
        mostly on useful for metric that use an angular style distance such
        as cosine, correlation etc. In the case of those metrics angular forests
        will be chosen automatically.

    target_n_neighbors: int (optional, default -1)
        The number of nearest neighbors to use to construct the target simplcial
        set. If set to -1 use the ``n_neighbors`` value.

    target_metric: string or callable (optional, default 'categorical')
        The metric used to measure distance for a target array is using supervised
        dimension reduction. By default this is 'categorical' which will measure
        distance in terms of whether categories match or are different. Furthermore,
        if semi-supervised is required target values of -1 will be trated as
        unlabelled under the 'categorical' metric. If the target array takes
        continuous values (e.g. for a regression problem) then metric of 'l1'
        or 'l2' is probably more appropriate.

    target_metric_kwds: dict (optional, default None)
        Keyword argument to pass to the target metric when performing
        supervised dimension reduction. If None then no arguments are passed on.

    target_weight: float (optional, default 0.5)
        weighting factor between data topology and target topology. A value of
        0.0 weights entirely on data, a value of 1.0 weights entirely on target.
        The default of 0.5 balances the weighting equally between data and target.

    transform_seed: int (optional, default 42)
        Random seed used for the stochastic aspects of the transform operation.
        This ensures consistency in transform operations.

    verbose: bool (optional, default False)
        Controls verbosity of logging.

    unique: bool (optional, default False)
        Controls if the rows of your data should be uniqued before being
        embedded.  If you have more duplicates than you have n_neighbour
        you can have the identical data points lying in different regions of
        your space.  It also violates the definition of a metric.
    """

    def __init__(
        self,
        n_neighbors=15,
        n_components=2,
        metric="euclidean",
        metric_kwds=None,
        output_metric="euclidean",
        output_metric_kwds=None,
        n_epochs=None,
        learning_rate=1.0,
        init="spectral",
        min_dist=0.1,
        spread=1.0,
        low_memory=False,
        set_op_mix_ratio=1.0,
        local_connectivity=1.0,
        repulsion_strength=1.0,
        negative_sample_rate=5,
        transform_queue_size=4.0,
        a=None,
        b=None,
        random_state=None,
        angular_rp_forest=False,
        target_n_neighbors=-1,
        target_metric="categorical",
        target_metric_kwds=None,
        target_weight=0.5,
        transform_seed=42,
        force_approximation_algorithm=False,
        verbose=False,
        unique=False,
    ):
        self.n_neighbors = n_neighbors
        self.metric = metric
        self.output_metric = output_metric
        self.target_metric = target_metric
        self.metric_kwds = metric_kwds
        self.output_metric_kwds = output_metric_kwds
        self.n_epochs = n_epochs
        self.init = init
        self.n_components = n_components
        self.repulsion_strength = repulsion_strength
        self.learning_rate = learning_rate

        self.spread = spread
        self.min_dist = min_dist
        self.low_memory = low_memory
        self.set_op_mix_ratio = set_op_mix_ratio
        self.local_connectivity = local_connectivity
        self.negative_sample_rate = negative_sample_rate
        self.random_state = random_state
        self.angular_rp_forest = angular_rp_forest
        self.transform_queue_size = transform_queue_size
        self.target_n_neighbors = target_n_neighbors
        self.target_metric = target_metric
        self.target_metric_kwds = target_metric_kwds
        self.target_weight = target_weight
        self.transform_seed = transform_seed
        self.force_approximation_algorithm = force_approximation_algorithm
        self.verbose = verbose
        self.unique = unique

        self.a = a
        self.b = b

    def _validate_parameters(self):
        if self.set_op_mix_ratio < 0.0 or self.set_op_mix_ratio > 1.0:
            raise ValueError("set_op_mix_ratio must be between 0.0 and 1.0")
        if self.repulsion_strength < 0.0:
            raise ValueError("repulsion_strength cannot be negative")
        if self.min_dist > self.spread:
            raise ValueError("min_dist must be less than or equal to spread")
        if self.min_dist < 0.0:
            raise ValueError("min_dist cannot be negative")
        if not isinstance(self.init, str) and not isinstance(self.init, np.ndarray):
            raise ValueError("init must be a string or ndarray")
        if isinstance(self.init, str) and self.init not in ("spectral", "random"):
            raise ValueError('string init values must be "spectral" or "random"')
        if (
            isinstance(self.init, np.ndarray)
            and self.init.shape[1] != self.n_components
        ):
            raise ValueError("init ndarray must match n_components value")
        if not isinstance(self.metric, str) and not callable(self.metric):
            raise ValueError("metric must be string or callable")
        if self.negative_sample_rate < 0:
            raise ValueError("negative sample rate must be positive")
        if self._initial_alpha < 0.0:
            raise ValueError("learning_rate must be positive")
        if self.n_neighbors < 2:
            raise ValueError("n_neighbors must be greater than 1")
        if self.target_n_neighbors < 2 and self.target_n_neighbors != -1:
            raise ValueError("target_n_neighbors must be greater than 1")
        if not isinstance(self.n_components, int):
            if isinstance(self.n_components, str):
                raise ValueError("n_components must be an int")
            if self.n_components % 1 != 0:
                raise ValueError("n_components must be a whole number")
            try:
                # this will convert other types of int (eg. numpy int64)
                # to Python int
                self.n_components = int(self.n_components)
            except ValueError:
                raise ValueError("n_components must be an int")
        if self.n_components < 1:
            raise ValueError("n_components must be greater than 0")
        if self.n_epochs is not None and (
            self.n_epochs <= 10 or not isinstance(self.n_epochs, int)
        ):
            raise ValueError("n_epochs must be a positive integer of at least 10")
        if self.metric_kwds is None:
            self._metric_kwds = {}
        else:
            self._metric_kwds = self.metric_kwds
        if self.output_metric_kwds is None:
            self._output_metric_kwds = {}
        else:
            self._output_metric_kwds = self.output_metric_kwds
        if self.target_metric_kwds is None:
            self._target_metric_kwds = {}
        else:
            self._target_metric_kwds = self.target_metric_kwds
        # check sparsity of data upfront to set proper _input_distance_func &
        # save repeated checks later on
        if scipy.sparse.isspmatrix_csr(self._raw_data):
            self._sparse_data = True
        else:
            self._sparse_data = False
        # set input distance metric & inverse_transform distance metric
        if callable(self.metric):
            in_returns_grad = self._check_custom_metric(
                self.metric, self._metric_kwds, self._raw_data
            )
            if in_returns_grad:
                _m = self.metric

                @numba.njit(fastmath=True)
                def _dist_only(x, y, *kwds):
                    return _m(x, y, *kwds)[0]

                self._input_distance_func = _dist_only
                self._inverse_distance_func = self.metric
            else:
                self._input_distance_func = self.metric
                self._inverse_distance_func = None
                warn(
                    "custom distance metric does not return gradient; inverse_transform will be unavailable. "
                    "To enable using inverse_transform method method, define a distance function that returns "
                    "a tuple of (distance [float], gradient [np.array])"
                )
        elif self.metric == "precomputed":
            if self.unique is False:
                raise ValueError("unique is poorly defined on a precomputed metric")
            warn(
                "using precomputed metric; transform will be unavailable for new data and inverse_transform "
                "will be unavailable for all data"
            )
            self._input_distance_func = self.metric
            self._inverse_distance_func = None
        elif self.metric == "hellinger" and self._raw_data.min() < 0:
            raise ValueError("Metric 'hellinger' does not support negative values")
        elif self.metric in dist.named_distances:
            if self._sparse_data:
                if self.metric in sparse.sparse_named_distances:
                    self._input_distance_func = sparse.sparse_named_distances[
                        self.metric
                    ]
                else:
                    raise ValueError(
                        "Metric {} is not supported for sparse data".format(self.metric)
                    )
            else:
                self._input_distance_func = dist.named_distances[self.metric]
            try:
                self._inverse_distance_func = dist.named_distances_with_gradients[
                    self.metric
                ]
            except KeyError:
                warn(
                    "gradient function is not yet implemented for {} distance metric; "
                    "inverse_transform will be unavailable".format(self.metric)
                )
                self._inverse_distance_func = None
        else:
            raise ValueError("metric is neither callable nor a recognised string")
        # set ooutput distance metric
        if callable(self.output_metric):
            out_returns_grad = self._check_custom_metric(
                self.output_metric, self._output_metric_kwds
            )
            if out_returns_grad:
                self._output_distance_func = self.output_metric
            else:
                raise ValueError(
                    "custom output_metric must return a tuple of (distance [float], gradient [np.array])"
                )
        elif self.output_metric == "precomputed":
            raise ValueError("output_metric cannnot be 'precomputed'")
        elif self.output_metric in dist.named_distances_with_gradients:
            self._output_distance_func = dist.named_distances_with_gradients[
                self.output_metric
            ]
        elif self.output_metric in dist.named_distances:
            raise ValueError(
                "gradient function is not yet implemented for {}.".format(
                    self.output_metric
                )
            )
        else:
            raise ValueError(
                "output_metric is neither callable nor a recognised string"
            )
        # set angularity for NN search based on metric
        if self.metric in (
            "cosine",
            "correlation",
            "dice",
            "jaccard",
            "ll_dirichlet",
            "hellinger",
        ):
            self.angular_rp_forest = True

    def _check_custom_metric(self, metric, kwds, data=None):
        # quickly check to determine whether user-defined
        # self.metric/self.output_metric returns both distance and gradient
        if data is not None:
            # if checking the high-dimensional distance metric, test directly on
            # input data so we don't risk violating any assumptions potentially
            # hard-coded in the metric (e.g., bounded; non-negative)
            x, y = data[np.random.randint(0, data.shape[0], 2)]
        else:
            # if checking the manifold distance metric, simulate some data on a
            # reasonable interval with output dimensionality
            x, y = np.random.uniform(low=-10, high=10, size=(2, self.n_components))
        metric_out = metric(x, y, **kwds)
        # True if metric returns iterable of length 2, False otherwise
        return hasattr(metric_out, "__iter__") and len(metric_out) == 2



    def _populate_combined_params(self, *models):
        self.n_neighbors = flattened([m.n_neighbors for m in models])
        self.metric = flattened([m.metric for m in models])
        self.metric_kwds = flattened([m.metric_kwds for m in models])
        self.output_metric = flattened([m.output_metric for m in models])

        self.n_epochs = flattened([m.n_epochs for m in models])
        self.init = flattened([m.init for m in models])
        self.n_components = flattened([m.n_components for m in models])
        self.repulsion_strength = flattened([m.repulsion_strength for m in models])
        self.learning_rate = flattened([m.learning_rate for m in models])

        self.spread = flattened([m.spread for m in models])
        self.min_dist = flattened([m.min_dist for m in models])
        self.low_memory = flattened([m.low_memory for m in models])
        self.set_op_mix_ratio = flattened([m.set_op_mix_ratio for m in models])
        self.local_connectivity = flattened([m.local_connectivity for m in models])
        self.negative_sample_rate = flattened([m.negative_sample_rate for m in models])
        self.random_state = flattened([m.random_state for m in models])
        self.angular_rp_forest = flattened([m.angular_rp_forest for m in models])
        self.transform_queue_size = flattened([m.transform_queue_size for m in models])
        self.target_n_neighbors = flattened([m.target_n_neighbors for m in models])
        self.target_metric = flattened([m.target_metric for m in models])
        self.target_metric_kwds = flattened([m.target_metric_kwds for m in models])
        self.target_weight = flattened([m.target_weight for m in models])
        self.transform_seed = flattened([m.transform_seed for m in models])
        self.force_approximation_algorithm = flattened([m.force_approximation_algorithm for m in
                                                        models])
        self.verbose = flattened([m.verbose for m in models])
        self.unique = flattened([m.unique for m in models])

        self.a = flattened([m.a for m in models])
        self.b = flattened([m.b for m in models])

        self._a = flattened([m._a for m in models])
        self._b = flattened([m._b for m in models])


    def __mul__(self, other):

        check_is_fitted(self, ['graph_'], "Only fitted UMAP models can be combined")
        check_is_fitted(other, ['graph_'], "Only fitted UMAP models can be combined")

        if self.graph_.shape[0] != other.graph_.shape[0]:
            raise ValueError("Only models with the equivalent samples can be combined")

        result = UMAP()
        result._populate_combined_params(self, other)

        result.graph_ = general_simplicial_set_intersection(self.graph_, other.graph_, 0.5)
        result.graph_ = reset_local_connectivity(result.graph_, True)

        if scipy.sparse.csgraph.connected_components(result.graph_)[0] > 1:
            warn("Combined graph is not connected but mult-component layout is unsupported. "
                 "Falling back to random initialization.")
            result.init = "random"
        else:
            result.ini = "spectral"

        result.embedding_ = simplicial_set_embedding(
            None,
            result.graph_,
            np.min(result.n_components),
            np.min(result.learning_rate),
            np.mean(result._a),
            np.mean(result._b),
            np.mean(result.repulsion_strength),
            np.mean(result.negative_sample_rate),
            np.max(result.n_epochs),
            result.init,
            check_random_state(42),
            "euclidean",
            {},
            parallel=False,
            verbose=bool(np.max(result.verbose))
        )

        return result

    def __add__(self, other):

        check_is_fitted(self, ['graph_'], "Only fitted UMAP models can be combined")
        check_is_fitted(other, ['graph_'], "Only fitted UMAP models can be combined")

        if self.graph_.shape[0] != other.graph_.shape[0]:
            raise ValueError("Only models with the equivalent samples can be combined")

        result = UMAP()
        result._populate_combined_params(self, other)

        result.graph_ = general_simplicial_set_union(self.graph_, other.graph_)
        result.graph_ = reset_local_connectivity(result.graph_, True)

        if scipy.sparse.csgraph.connected_components(result.graph_)[0] > 1:
            warn(
                "Combined graph is not connected but mult-component layout is unsupported. "
                "Falling back to random initialization.")
            result.init = "random"
        else:
            result.ini = "spectral"

        result.embedding_ = simplicial_set_embedding(
            None,
            result.graph_,
            np.min(result.n_components),
            np.min(result.learning_rate),
            np.mean(result._a),
            np.mean(result._b),
            np.mean(result.repulsion_strength),
            np.mean(result.negative_sample_rate),
            np.max(result.n_epochs),
            result.init,
            check_random_state(42),
            "euclidean",
            {},
            parallel=False,
            verbose=bool(np.max(result.verbose))
        )

        return result


    def __sub__(self, other):

        check_is_fitted(self, ['graph_'], "Only fitted UMAP models can be combined")
        check_is_fitted(other, ['graph_'], "Only fitted UMAP models can be combined")

        if self.graph_.shape[0] != other.graph_.shape[0]:
            raise ValueError("Only models with the equivalent samples can be combined")

        result = UMAP()
        result._populate_combined_params(self, other)

        result.graph_ = general_simplicial_set_intersection(self.graph_, other.graph_, weight=0.5,
                                                            right_complement=True)
        result.graph_ = reset_local_connectivity(result.graph_, True)

        if scipy.sparse.csgraph.connected_components(result.graph_)[0] > 1:
            warn(
                "Combined graph is not connected but mult-component layout is unsupported. "
                "Falling back to random initialization.")
            result.init = "random"
        else:
            result.ini = "spectral"

        result.embedding_ = simplicial_set_embedding(
            None,
            result.graph_,
            np.min(result.n_components),
            np.min(result.learning_rate),
            np.mean(result._a),
            np.mean(result._b),
            np.mean(result.repulsion_strength),
            np.mean(result.negative_sample_rate),
            np.max(result.n_epochs),
            result.init,
            check_random_state(42),
            "euclidean",
            {},
            parallel=False,
            verbose=bool(np.max(result.verbose))
        )

        return result


    def fit(self, X, y=None):
        """Fit X into an embedded space.

        Optionally use y for supervised dimension reduction.

        Parameters
        ----------
        X : array, shape (n_samples, n_features) or (n_samples, n_samples)
            If the metric is 'precomputed' X must be a square distance
            matrix. Otherwise it contains a sample per row. If the method
            is 'exact', X may be a sparse matrix of type 'csr', 'csc'
            or 'coo'.

        y : array, shape (n_samples)
            A target array for supervised dimension reduction. How this is
            handled is determined by parameters UMAP was instantiated with.
            The relevant attributes are ``target_metric`` and
            ``target_metric_kwds``.
        """

        X = check_array(X, dtype=np.float32, accept_sparse="csr", order="C")
        self._raw_data = X

        # Handle all the optional arguments, setting default
        if self.a is None or self.b is None:
            self._a, self._b = find_ab_params(self.spread, self.min_dist)
        else:
            self._a = self.a
            self._b = self.b

        if isinstance(self.init, np.ndarray):
            init = check_array(self.init, dtype=np.float32, accept_sparse=False)
        else:
            init = self.init

        self._initial_alpha = self.learning_rate

        self._validate_parameters()

        if self.verbose:
            print(str(self))

        # Check if we should unique the data
        # We've already ensured that we aren't in the precomputed case
        if self.unique:
            # check if the matrix is dense
            if self._sparse_data:
                # Call a sparse unique function
                index, inverse, counts = csr_unique(X)
            else:
                index, inverse, counts = np.unique(
                    X,
                    return_index=True,
                    return_inverse=True,
                    return_counts=True,
                    axis=0,
                )[1:4]
            if self.verbose:
                print(
                    "Unique=True -> Number of data points reduced from ",
                    X.shape[0],
                    " to ",
                    X[index].shape[0],
                )
                most_common = np.argmax(counts)
                print(
                    "Most common duplicate is",
                    index[most_common],
                    " with a count of ",
                    counts[most_common],
                )
        # If we aren't asking for unique use the full index.
        # This will save special cases later.
        else:
            index = list(range(X.shape[0]))
            inverse = list(range(X.shape[0]))

        # Error check n_neighbors based on data size
        if X[index].shape[0] <= self.n_neighbors:
            if X[index].shape[0] == 1:
                self.embedding_ = np.zeros(
                    (1, self.n_components)
                )  # needed to sklearn comparability
                return self

            warn(
                "n_neighbors is larger than the dataset size; truncating to "
                "X.shape[0] - 1"
            )
            self._n_neighbors = X[index].shape[0] - 1
        else:
            self._n_neighbors = self.n_neighbors

        # Note: unless it causes issues for setting 'index', could move this to
        # initial sparsity check above
        if self._sparse_data and not X.has_sorted_indices:
            X.sort_indices()

        random_state = check_random_state(self.random_state)

        if self.verbose:
            print("Construct fuzzy simplicial set")

        # Handle small cases efficiently by computing all distances
        if X[index].shape[0] < 4096 and not self.force_approximation_algorithm:
            self._small_data = True
            try:
                # sklearn pairwise_distances fails for callable metric on sparse data
                _m = self.metric if self._sparse_data else self._input_distance_func
                dmat = pairwise_distances(X[index], metric=_m, **self._metric_kwds)
            except (ValueError, TypeError) as e:
                # metric is numba.jit'd or not supported by sklearn,
                # fallback to pairwise special
                if self._sparse_data:
                    dmat = dist.pairwise_special_metric(
                        X[index].toarray(),
                        metric=self._input_distance_func,
                        kwds=self._metric_kwds,
                    )
                else:
                    dmat = dist.pairwise_special_metric(
                        X[index],
                        metric=self._input_distance_func,
                        kwds=self._metric_kwds,
                    )
            self.graph_, self._sigmas, self._rhos = fuzzy_simplicial_set(
                dmat,
                self._n_neighbors,
                random_state,
                "precomputed",
                self._metric_kwds,
                None,
                None,
                self.angular_rp_forest,
                self.set_op_mix_ratio,
                self.local_connectivity,
                True,
                self.verbose,
            )
        else:
            # Standard case
<<<<<<< HEAD
            (
                self._knn_indices,
                self._knn_dists,
                self._knn_search_index,
            ) = nearest_neighbors(
=======
            self._small_data = False
            # pass string identifier if pynndescent also defines distance metric
            if _HAVE_PYNNDESCENT:
                if self._sparse_data and self.metric in pynn_sparse_named_distances:
                    nn_metric = self.metric
                elif not self._sparse_data and self.metric in pynn_named_distances:
                    nn_metric = self.metric
                else:
                    nn_metric = self._input_distance_func
            else:
                nn_metric = self._input_distance_func
            (self._knn_indices, self._knn_dists, self._rp_forest) = nearest_neighbors(
>>>>>>> 3529dc5e
                X[index],
                self._n_neighbors,
                nn_metric,
                self._metric_kwds,
                self.angular_rp_forest,
                random_state,
                self.low_memory,
                use_pynndescent=True,
                verbose=self.verbose,
            )

            self.graph_, self._sigmas, self._rhos = fuzzy_simplicial_set(
                X[index],
                self.n_neighbors,
                random_state,
                nn_metric,
                self._metric_kwds,
                self._knn_indices,
                self._knn_dists,
                self.angular_rp_forest,
                self.set_op_mix_ratio,
                self.local_connectivity,
                True,
                self.verbose,
            )

<<<<<<< HEAD
=======
            if not _HAVE_PYNNDESCENT:
                self._search_graph = scipy.sparse.lil_matrix(
                    (X[index].shape[0], X[index].shape[0]), dtype=np.int8
                )
                _rows = []
                _data = []
                for i in self._knn_indices:
                    _non_neg = i[i >= 0]
                    _rows.append(_non_neg)
                    _data.append(np.ones(_non_neg.shape[0], dtype=np.int8))

                self._search_graph.rows = _rows
                self._search_graph.data = _data
                self._search_graph = self._search_graph.maximum(
                    self._search_graph.transpose()
                ).tocsr()

                if (self.metric != "precomputed") and (len(self._metric_kwds) > 0):
                    # Create a partial function for distances with arguments
                    _distance_func = self._input_distance_func
                    _dist_args = tuple(self._metric_kwds.values())
                    if self._sparse_data:

                        @numba.njit()
                        def _partial_dist_func(ind1, data1, ind2, data2):
                            return _distance_func(ind1, data1, ind2, data2, *_dist_args)

                        self._input_distance_func = _partial_dist_func
                    else:

                        @numba.njit()
                        def _partial_dist_func(x, y):
                            return _distance_func(x, y, *_dist_args)

                        self._input_distance_func = _partial_dist_func

>>>>>>> 3529dc5e
        # Currently not checking if any duplicate points have differing labels
        # Might be worth throwing a warning...
        if y is not None:
            len_X = len(X) if not self._sparse_data else X.shape[0]
            if len_X != len(y):
                raise ValueError(
                    "Length of x = {len_x}, length of y = {len_y}, while it must be equal.".format(
                        len_x=len_X, len_y=len(y)
                    )
                )
            y_ = check_array(y, ensure_2d=False)[index]
            if self.target_metric == "categorical":
                if self.target_weight < 1.0:
                    far_dist = 2.5 * (1.0 / (1.0 - self.target_weight))
                else:
                    far_dist = 1.0e12
                self.graph_ = discrete_metric_simplicial_set_intersection(
                    self.graph_, y_, far_dist=far_dist
                )
            elif self.target_metric in dist.DISCRETE_METRICS:
                if self.target_weight < 1.0:
                    scale = 2.5 * (1.0 / (1.0 - self.target_weight))
                else:
                    scale = 1.0e12
                # self.graph_ = discrete_metric_simplicial_set_intersection(
                #     self.graph_,
                #     y_,
                #     metric=self.target_metric,
                #     metric_kws=self.target_metric_kwds,
                #     metric_scale=scale
                # )

                metric_kws = dist.get_discrete_params(y_, self.target_metric)

                self.graph_ = discrete_metric_simplicial_set_intersection(
                    self.graph_,
                    y_,
                    metric=self.target_metric,
                    metric_kws=metric_kws,
                    metric_scale=scale,
                )
            else:
                if len(y_.shape) == 1:
                    y_ = y_.reshape(-1, 1)
                if self.target_n_neighbors == -1:
                    target_n_neighbors = self._n_neighbors
                else:
                    target_n_neighbors = self.target_n_neighbors

                # Handle the small case as precomputed as before
                if y.shape[0] < 4096:
                    try:
                        ydmat = pairwise_distances(
                            y_, metric=self.target_metric, **self._target_metric_kwds
                        )
                    except (TypeError, ValueError):
                        ydmat = dist.pairwise_special_metric(
                            y_,
                            metric=self.target_metric,
                            kwds=self._target_metric_kwds,
                        )

                    target_graph, target_sigmas, target_rhos = fuzzy_simplicial_set(
                        ydmat,
                        target_n_neighbors,
                        random_state,
                        "precomputed",
                        self._target_metric_kwds,
                        None,
                        None,
                        False,
                        1.0,
                        1.0,
                        False,
                    )
                else:
                    # Standard case
                    target_graph, target_sigmas, target_rhos = fuzzy_simplicial_set(
                        y_,
                        target_n_neighbors,
                        random_state,
                        self.target_metric,
                        self._target_metric_kwds,
                        None,
                        None,
                        False,
                        1.0,
                        1.0,
                        False,
                    )
                # product = self.graph_.multiply(target_graph)
                # # self.graph_ = 0.99 * product + 0.01 * (self.graph_ +
                # #                                        target_graph -
                # #                                        product)
                # self.graph_ = product
                self.graph_ = general_simplicial_set_intersection(
                    self.graph_, target_graph, self.target_weight
                )
                self.graph_ = reset_local_connectivity(self.graph_)

        if self.n_epochs is None:
            n_epochs = 0
        else:
            n_epochs = self.n_epochs

        if self.verbose:
            print(ts(), "Construct embedding")

        self.embedding_ = simplicial_set_embedding(
            self._raw_data[index],  # JH why raw data?
            self.graph_,
            self.n_components,
            self._initial_alpha,
            self._a,
            self._b,
            self.repulsion_strength,
            self.negative_sample_rate,
            n_epochs,
            init,
            random_state,
            self._input_distance_func,
            self._metric_kwds,
            self._output_distance_func,
            self._output_metric_kwds,
            self.output_metric in ("euclidean", "l2"),
            self.random_state is None,
            self.verbose,
        )[inverse]

        if self.verbose:
            print(ts() + " Finished embedding")

        self._input_hash = joblib.hash(self._raw_data)

        return self

    def fit_transform(self, X, y=None):
        """Fit X into an embedded space and return that transformed
        output.

        Parameters
        ----------
        X : array, shape (n_samples, n_features) or (n_samples, n_samples)
            If the metric is 'precomputed' X must be a square distance
            matrix. Otherwise it contains a sample per row.

        y : array, shape (n_samples)
            A target array for supervised dimension reduction. How this is
            handled is determined by parameters UMAP was instantiated with.
            The relevant attributes are ``target_metric`` and
            ``target_metric_kwds``.

        Returns
        -------
        X_new : array, shape (n_samples, n_components)
            Embedding of the training data in low-dimensional space.
        """
        self.fit(X, y)
        return self.embedding_

    def transform(self, X):
        """Transform X into the existing embedded space and return that
        transformed output.

        Parameters
        ----------
        X : array, shape (n_samples, n_features)
            New data to be transformed.

        Returns
        -------
        X_new : array, shape (n_samples, n_components)
            Embedding of the new data in low-dimensional space.
        """
        # If we fit just a single instance then error
        if self.embedding_.shape[0] == 1:
            raise ValueError(
                "Transform unavailable when model was fit with only a single data sample."
            )
        # If we just have the original input then short circuit things
        X = check_array(X, dtype=np.float32, accept_sparse="csr", order="C")
        x_hash = joblib.hash(X)
        if x_hash == self._input_hash:
            return self.embedding_

        if self.metric == "precomputed":
            raise ValueError(
                "Transform  of new data not available for precomputed metric."
            )

        # X = check_array(X, dtype=np.float32, order="C", accept_sparse="csr")
        random_state = check_random_state(self.transform_seed)
        rng_state = random_state.randint(INT32_MIN, INT32_MAX, 3).astype(np.int64)

        if self._small_data:
            try:
                # sklearn pairwise_distances fails for callable metric on sparse data
                _m = self.metric if self._sparse_data else self._input_distance_func
                dmat = pairwise_distances(
                    X, self._raw_data, metric=_m, **self._metric_kwds
                )
            except (TypeError, ValueError):
                dmat = dist.pairwise_special_metric(
                    X,
                    self._raw_data,
                    metric=self._input_distance_func,
                    kwds=self._metric_kwds,
                )
            indices = np.argpartition(dmat, self._n_neighbors)[:, : self._n_neighbors]
            dmat_shortened = submatrix(dmat, indices, self._n_neighbors)
            indices_sorted = np.argsort(dmat_shortened)
            indices = submatrix(indices, indices_sorted, self._n_neighbors)
            dists = submatrix(dmat_shortened, indices_sorted, self._n_neighbors)
<<<<<<< HEAD
        else:
            epsilon = 0.24 if self._knn_search_index._angular_trees else 0.12
            indices, dists = self._knn_search_index.query(
                X, self.n_neighbors, epsilon=epsilon
            )
=======
        elif _HAVE_PYNNDESCENT:
            indices, dists = self._rp_forest.query(X, self.n_neighbors)
        elif self._sparse_data:
            if not scipy.sparse.issparse(X):
                X = scipy.sparse.csr_matrix(X)

            init = sparse_nn.sparse_initialise_search(
                self._rp_forest,
                self._raw_data.indices,
                self._raw_data.indptr,
                self._raw_data.data,
                X.indices,
                X.indptr,
                X.data,
                int(
                    self._n_neighbors
                    * self.transform_queue_size
                    * (1 + int(self._sparse_data))
                ),
                rng_state,
                self._input_distance_func,
            )
            result = sparse_nn.sparse_initialized_nnd_search(
                self._raw_data.indices,
                self._raw_data.indptr,
                self._raw_data.data,
                self._search_graph.indptr,
                self._search_graph.indices,
                init,
                X.indices,
                X.indptr,
                X.data,
                self._input_distance_func,
            )

            indices, dists = deheap_sort(result)
            indices = indices[:, : self._n_neighbors]
            dists = dists[:, : self._n_neighbors]
        else:
            init = initialise_search(
                self._rp_forest,
                self._raw_data,
                X,
                int(self._n_neighbors * self.transform_queue_size),
                rng_state,
                self._input_distance_func,
            )
            result = initialized_nnd_search(
                self._raw_data,
                self._search_graph.indptr,
                self._search_graph.indices,
                init,
                X,
                self._input_distance_func,
            )

            indices, dists = deheap_sort(result)
            indices = indices[:, : self._n_neighbors]
            dists = dists[:, : self._n_neighbors]
>>>>>>> 3529dc5e

        dists = dists.astype(np.float32, order="C")

        adjusted_local_connectivity = max(0.0, self.local_connectivity - 1.0)
        sigmas, rhos = smooth_knn_dist(
            dists,
            float(self._n_neighbors),
            local_connectivity=float(adjusted_local_connectivity),
        )

        rows, cols, vals = compute_membership_strengths(indices, dists, sigmas, rhos)

        graph = scipy.sparse.coo_matrix(
            (vals, (rows, cols)), shape=(X.shape[0], self._raw_data.shape[0])
        )

        # This was a very specially constructed graph with constant degree.
        # That lets us do fancy unpacking by reshaping the csr matrix indices
        # and data. Doing so relies on the constant degree assumption!
        csr_graph = normalize(graph.tocsr(), norm="l1")
        inds = csr_graph.indices.reshape(X.shape[0], self._n_neighbors)
        weights = csr_graph.data.reshape(X.shape[0], self._n_neighbors)
        embedding = init_transform(inds, weights, self.embedding_)

        if self.n_epochs is None:
            # For smaller datasets we can use more epochs
            if graph.shape[0] <= 10000:
                n_epochs = 100
            else:
                n_epochs = 30
        else:
            n_epochs = int(self.n_epochs // 3.0)

        graph.data[graph.data < (graph.data.max() / float(n_epochs))] = 0.0
        graph.eliminate_zeros()

        epochs_per_sample = make_epochs_per_sample(graph.data, n_epochs)

        head = graph.row
        tail = graph.col
        weight = graph.data

        # optimize_layout = make_optimize_layout(
        #     self._output_distance_func,
        #     tuple(self.output_metric_kwds.values()),
        # )

        if self.output_metric == "euclidean":
            embedding = optimize_layout_euclidean(
                embedding,
                self.embedding_.astype(np.float32, copy=True),  # Fixes #179 & #217,
                head,
                tail,
                n_epochs,
                graph.shape[1],
                epochs_per_sample,
                self._a,
                self._b,
                rng_state,
                self.repulsion_strength,
                self._initial_alpha / 4.0,
                self.negative_sample_rate,
                self.random_state is None,
                verbose=self.verbose,
            )
        else:
            embedding = optimize_layout_generic(
                embedding,
                self.embedding_.astype(np.float32, copy=True),  # Fixes #179 & #217
                head,
                tail,
                n_epochs,
                graph.shape[1],
                epochs_per_sample,
                self._a,
                self._b,
                rng_state,
                self.repulsion_strength,
                self._initial_alpha / 4.0,
                self.negative_sample_rate,
                self._output_distance_func,
                tuple(self._output_metric_kwds.values()),
                verbose=self.verbose,
            )

        return embedding

    def inverse_transform(self, X):
        """Transform X in the existing embedded space back into the input
        data space and return that transformed output.

        Parameters
        ----------
        X : array, shape (n_samples, n_components)
            New points to be inverse transformed.

        Returns
        -------
        X_new : array, shape (n_samples, n_features)
            Generated data points new data in data space.
        """

        if self._sparse_data:
            raise ValueError("Inverse transform not available for sparse input.")
        elif self._inverse_distance_func is None:
            raise ValueError("Inverse transform not available for given metric.")
        elif self.n_components >= 8:
            warn(
                "Inverse transform works best with low dimensional embeddings."
                " Results may be poor, or this approach to inverse transform"
                " may fail altogether! If you need a high dimensional latent"
                " space and inverse transform operations consider using an"
                " autoencoder."
            )

        X = check_array(X, dtype=np.float32, order="C")
        random_state = check_random_state(self.transform_seed)
        rng_state = random_state.randint(INT32_MIN, INT32_MAX, 3).astype(np.int64)

        # build Delaunay complex (Does this not assume a roughly euclidean output metric)?
        deltri = scipy.spatial.Delaunay(
            self.embedding_, incremental=True, qhull_options="QJ"
        )
        neighbors = deltri.simplices[deltri.find_simplex(X)]
        adjmat = scipy.sparse.lil_matrix(
            (self.embedding_.shape[0], self.embedding_.shape[0]), dtype=int
        )
        for i in np.arange(0, deltri.simplices.shape[0]):
            for j in deltri.simplices[i]:
                if j < self.embedding_.shape[0]:
                    idx = deltri.simplices[i][
                        deltri.simplices[i] < self.embedding_.shape[0]
                    ]
                    adjmat[j, idx] = 1
                    adjmat[idx, j] = 1

        adjmat = scipy.sparse.csr_matrix(adjmat)

        min_vertices = min(self._raw_data.shape[-1], self._raw_data.shape[0])

        neighborhood = [
            breadth_first_search(adjmat, v[0], min_vertices=min_vertices)
            for v in neighbors
        ]
        if callable(self.output_metric):
            # need to create another numba.jit-able wrapper for callable
            # output_metrics that return a tuple (already checked that it does
            # during param validation in `fit` method)
            _out_m = self.output_metric

            @numba.njit(fastmath=True)
            def _output_dist_only(x, y, *kwds):
                return _out_m(x, y, *kwds)[0]

            dist_only_func = _output_dist_only
        elif self.output_metric in dist.named_distances.keys():
            dist_only_func = dist.named_distances[self.output_metric]
        else:
            # shouldn't really ever get here because of checks already performed,
            # but works as a failsafe in case attr was altered manually after fitting
            raise ValueError(
                "Unrecognized output metric: {}".format(self.output_metric)
            )

        dist_args = tuple(self._output_metric_kwds.values())
        distances = [
            np.array(
                [
                    dist_only_func(X[i], self.embedding_[nb], *dist_args)
                    for nb in neighborhood[i]
                ]
            )
            for i in range(X.shape[0])
        ]
        idx = np.array([np.argsort(e)[:min_vertices] for e in distances])

        dists_output_space = np.array(
            [distances[i][idx[i]] for i in range(len(distances))]
        )
        indices = np.array([neighborhood[i][idx[i]] for i in range(len(neighborhood))])

        rows, cols, distances = np.array(
            [
                [i, indices[i, j], dists_output_space[i, j]]
                for i in range(indices.shape[0])
                for j in range(min_vertices)
            ]
        ).T

        # calculate membership strength of each edge
        weights = 1 / (1 + self._a * distances ** (2 * self._b))

        # compute 1-skeleton
        # convert 1-skeleton into coo_matrix adjacency matrix
        graph = scipy.sparse.coo_matrix(
            (weights, (rows, cols)), shape=(X.shape[0], self._raw_data.shape[0])
        )

        # That lets us do fancy unpacking by reshaping the csr matrix indices
        # and data. Doing so relies on the constant degree assumption!
        # csr_graph = graph.tocsr()
        csr_graph = normalize(graph.tocsr(), norm="l1")
        inds = csr_graph.indices.reshape(X.shape[0], min_vertices)
        weights = csr_graph.data.reshape(X.shape[0], min_vertices)
        inv_transformed_points = init_transform(inds, weights, self._raw_data)

        if self.n_epochs is None:
            # For smaller datasets we can use more epochs
            if graph.shape[0] <= 10000:
                n_epochs = 100
            else:
                n_epochs = 30
        else:
            n_epochs = int(self.n_epochs // 3.0)

        # graph.data[graph.data < (graph.data.max() / float(n_epochs))] = 0.0
        # graph.eliminate_zeros()

        epochs_per_sample = make_epochs_per_sample(graph.data, n_epochs)

        head = graph.row
        tail = graph.col
        weight = graph.data

        inv_transformed_points = optimize_layout_inverse(
            inv_transformed_points,
            self._raw_data,
            head,
            tail,
            weight,
            self._sigmas,
            self._rhos,
            n_epochs,
            graph.shape[1],
            epochs_per_sample,
            self._a,
            self._b,
            rng_state,
            self.repulsion_strength,
            self._initial_alpha / 4.0,
            self.negative_sample_rate,
            self._inverse_distance_func,
            tuple(self._metric_kwds.values()),
            verbose=self.verbose,
        )

        return inv_transformed_points


class DataFrameUMAP(BaseEstimator):
    def __init__(
        self,
        metrics,
        n_neighbors=15,
        n_components=2,
        output_metric="euclidean",
        output_metric_kwds=None,
        n_epochs=None,
        learning_rate=1.0,
        init="spectral",
        min_dist=0.1,
        spread=1.0,
        set_op_mix_ratio=1.0,
        local_connectivity=1.0,
        repulsion_strength=1.0,
        negative_sample_rate=5,
        transform_queue_size=4.0,
        a=None,
        b=None,
        random_state=None,
        angular_rp_forest=False,
        target_n_neighbors=-1,
        target_metric="categorical",
        target_metric_kwds=None,
        target_weight=0.5,
        transform_seed=42,
        verbose=False,
    ):
        self.metrics = metrics
        self.n_neighbors = n_neighbors
        self.output_metric = output_metric
        self.output_metric_kwds = output_metric_kwds
        self.n_epochs = n_epochs
        self.init = init
        self.n_components = n_components
        self.repulsion_strength = repulsion_strength
        self.learning_rate = learning_rate

        self.spread = spread
        self.min_dist = min_dist
        self.set_op_mix_ratio = set_op_mix_ratio
        self.local_connectivity = local_connectivity
        self.negative_sample_rate = negative_sample_rate
        self.random_state = random_state
        self.angular_rp_forest = angular_rp_forest
        self.transform_queue_size = transform_queue_size
        self.target_n_neighbors = target_n_neighbors
        self.target_metric = target_metric
        self.target_metric_kwds = target_metric_kwds
        self.target_weight = target_weight
        self.transform_seed = transform_seed
        self.verbose = verbose

        self.a = a
        self.b = b

    def _validate_parameters(self):
        if self.set_op_mix_ratio < 0.0 or self.set_op_mix_ratio > 1.0:
            raise ValueError("set_op_mix_ratio must be between 0.0 and 1.0")
        if self.repulsion_strength < 0.0:
            raise ValueError("repulsion_strength cannot be negative")
        if self.min_dist > self.spread:
            raise ValueError("min_dist must be less than or equal to spread")
        if self.min_dist < 0.0:
            raise ValueError("min_dist must be greater than 0.0")
        if not isinstance(self.init, str) and not isinstance(self.init, np.ndarray):
            raise ValueError("init must be a string or ndarray")
        if isinstance(self.init, str) and self.init not in ("spectral", "random"):
            raise ValueError('string init values must be "spectral" or "random"')
        if (
            isinstance(self.init, np.ndarray)
            and self.init.shape[1] != self.n_components
        ):
            raise ValueError("init ndarray must match n_components value")
        if self.negative_sample_rate < 0:
            raise ValueError("negative sample rate must be positive")
        if self.learning_rate < 0.0:
            raise ValueError("learning_rate must be positive")
        if self.n_neighbors < 2:
            raise ValueError("n_neighbors must be greater than 2")
        if self.target_n_neighbors < 2 and self.target_n_neighbors != -1:
            raise ValueError("target_n_neighbors must be greater than 2")
        if not isinstance(self.n_components, int):
            raise ValueError("n_components must be an int")
        if self.n_components < 1:
            raise ValueError("n_components must be greater than 0")
        if self.n_epochs is not None and (
            self.n_epochs <= 10 or not isinstance(self.n_epochs, int)
        ):
            raise ValueError("n_epochs must be a positive integer " "larger than 10")
        if self.output_metric_kwds is None:
            self._output_metric_kwds = {}
        else:
            self._output_metric_kwds = self.output_metric_kwds

        if callable(self.output_metric):
            self._output_distance_func = self.output_metric
        elif (
            self.output_metric in dist.named_distances
            and self.output_metric in dist.named_distances_with_gradients
        ):
            self._output_distance_func = dist.named_distances_with_gradients[
                self.output_metric
            ]
        elif self.output_metric == "precomputed":
            raise ValueError("output_metric cannnot be 'precomputed'")
        else:
            if self.output_metric in dist.named_distances:
                raise ValueError(
                    "gradient function is not yet implemented for "
                    + repr(self.output_metric)
                    + "."
                )
            else:
                raise ValueError(
                    "output_metric is neither callable, " + "nor a recognised string"
                )

        # validate metrics argument
        assert isinstance(self.metrics, list) or self.metrics == "infer"
        if self.metrics != "infer":
            for item in self.metrics:
                assert isinstance(item, tuple) and len(item) == 3
                assert isinstance(item[0], str)
                assert item[1] in dist.named_distances
                assert isinstance(item[2], list) and len(item[2]) >= 1

                for col in item[2]:
                    assert isinstance(col, str) or isinstance(col, int)

    def fit(self, X, y=None):

        self._validate_parameters()

        # X should be a pandas dataframe, or np.array; check
        # how column transformer handles this.
        self._raw_data = X

        # Handle all the optional arguments, setting default
        if self.a is None or self.b is None:
            self._a, self._b = find_ab_params(self.spread, self.min_dist)
        else:
            self._a = self.a
            self._b = self.b

        if isinstance(self.init, np.ndarray):
            init = check_array(self.init, dtype=np.float32, accept_sparse=False)
        else:
            init = self.init

        self._initial_alpha = self.learning_rate

        # Error check n_neighbors based on data size
        if X.shape[0] <= self.n_neighbors:
            if X.shape[0] == 1:
                self.embedding_ = np.zeros(
                    (1, self.n_components)
                )  # needed to sklearn comparability
                return self

            warn(
                "n_neighbors is larger than the dataset size; truncating to "
                "X.shape[0] - 1"
            )
            self._n_neighbors = X.shape[0] - 1
        else:
            self._n_neighbors = self.n_neighbors

        if self.metrics == "infer":
            raise NotImplementedError("Metric inference not implemented yet")

        random_state = check_random_state(self.random_state)

        self.metric_graphs_ = {}
        self._sigmas = {}
        self._rhos = {}
        self._knn_indices = {}
        self._knn_dists = {}
        self._knn_search_indices = {}
        self.graph_ = None

        def is_discrete_metric(metric_data):
            return metric_data[1] in dist.DISCRETE_METRICS

        for metric_data in sorted(self.metrics, key=is_discrete_metric):
            name, metric, columns = metric_data
            print(name, metric, columns)

            if metric in dist.DISCRETE_METRICS:
                self.metric_graphs_[name] = None
                for col in columns:

                    discrete_space = X[col].values
                    metric_kws = dist.get_discrete_params(discrete_space, metric)

                    self.graph_ = discrete_metric_simplicial_set_intersection(
                        self.graph_,
                        discrete_space,
                        metric=metric,
                        metric_kws=metric_kws,
                    )
            else:
                # Sparse not supported yet
                sub_data = check_array(
                    X[columns], dtype=np.float32, accept_sparse=False
                )

                if X.shape[0] < 4096:
                    # small case
                    self._small_data = True
                    # TODO: metric keywords not supported yet!
                    if metric in ("ll_dirichlet", "hellinger"):
                        dmat = dist.pairwise_special_metric(sub_data, metric=metric)
                    else:
                        dmat = pairwise_distances(sub_data, metric=metric)

                    (
                        self.metric_graphs_[name],
                        self._sigmas[name],
                        self._rhos[name],
                    ) = fuzzy_simplicial_set(
                        dmat,
                        self._n_neighbors,
                        random_state,
                        "precomputed",
                        {},
                        None,
                        None,
                        self.angular_rp_forest,
                        self.set_op_mix_ratio,
                        self.local_connectivity,
                        False,
                        self.verbose,
                    )
                else:
                    self._small_data = False
                    # Standard case
                    # TODO: metric keywords not supported yet!
                    (
                        self._knn_indices[name],
                        self._knn_dists[name],
                        self._knn_search_indices[name],
                    ) = nearest_neighbors(
                        sub_data,
                        self._n_neighbors,
                        metric,
                        {},
                        self.angular_rp_forest,
                        random_state,
                        use_pynndescent=True,
                        verbose=self.verbose,
                    )

                    (
                        self.metric_graphs_[name],
                        self._sigmas[name],
                        self._rhos[name],
                    ) = fuzzy_simplicial_set(
                        sub_data,
                        self.n_neighbors,
                        random_state,
                        metric,
                        {},
                        self._knn_indices[name],
                        self._knn_dists[name],
                        self.angular_rp_forest,
                        self.set_op_mix_ratio,
                        self.local_connectivity,
                        False,
                        self.verbose,
                    )
                    # TODO: set up transform data

                if self.graph_ is None:
                    self.graph_ = self.metric_graphs_[name]
                else:
                    self.graph_ = general_simplicial_set_intersection(
                        self.graph_, self.metric_graphs_[name], 0.5
                    )

            print(self.graph_.data)
            self.graph_ = reset_local_connectivity(
                self.graph_, reset_local_metrics=True
            )

        if self.n_epochs is None:
            n_epochs = 0
        else:
            n_epochs = self.n_epochs

        if self.verbose:
            print("Construct embedding")

        # TODO: Handle connected component issues properly
        # For now we just use manhattan and hope.
        self.embedding_ = simplicial_set_embedding(
            self._raw_data,
            self.graph_,
            self.n_components,
            self._initial_alpha,
            self._a,
            self._b,
            self.repulsion_strength,
            self.negative_sample_rate,
            n_epochs,
            init,
            random_state,
            "manhattan",
            {},
            self._output_distance_func,
            self.output_metric_kwds,
            self.output_metric in ("euclidean", "l2"),
            self.random_state is None,
            self.verbose,
        )

        self._input_hash = joblib.hash(self._raw_data)

        return self<|MERGE_RESOLUTION|>--- conflicted
+++ resolved
@@ -46,19 +46,9 @@
     optimize_layout_inverse,
 )
 
-<<<<<<< HEAD
 from pynndescent import NNDescent
-=======
-try:
-    # Use pynndescent, if installed (python 3 only)
-    from pynndescent import NNDescent
-    from pynndescent.distances import named_distances as pynn_named_distances
-    from pynndescent.sparse import sparse_named_distances as pynn_sparse_named_distances
-
-    _HAVE_PYNNDESCENT = True
-except ImportError:
-    _HAVE_PYNNDESCENT = False
->>>>>>> 3529dc5e
+from pynndescent.distances import named_distances as pynn_named_distances
+from pynndescent.sparse import sparse_named_distances as pynn_sparse_named_distances
 
 locale.setlocale(locale.LC_NUMERIC, "C")
 
@@ -291,7 +281,6 @@
         n_trees = min(64, 5 + int(round((X.shape[0]) ** 0.5 / 20.0)))
         n_iters = max(5, int(round(np.log2(X.shape[0]))))
 
-<<<<<<< HEAD
         knn_search_index = NNDescent(
             X,
             n_neighbors=n_neighbors,
@@ -305,118 +294,6 @@
             verbose=verbose,
         )
         knn_indices, knn_dists = knn_search_index.neighbor_graph
-=======
-        if _HAVE_PYNNDESCENT and use_pynndescent:
-            nnd = NNDescent(
-                X,
-                n_neighbors=n_neighbors,
-                metric=metric,
-                metric_kwds=metric_kwds,
-                random_state=random_state,
-                n_trees=n_trees,
-                n_iters=n_iters,
-                max_candidates=60,
-                low_memory=low_memory,
-                verbose=verbose,
-            )
-            knn_indices, knn_dists = nnd.neighbor_graph
-            rp_forest = nnd
-        else:
-            # Otherwise fall back to nn descent in umap
-            if callable(metric):
-                _distance_func = metric
-            elif metric in dist.named_distances:
-                _distance_func = dist.named_distances[metric]
-            else:
-                raise ValueError("Metric is neither callable, nor a recognised string")
-
-            rng_state = random_state.randint(INT32_MIN, INT32_MAX, 3).astype(np.int64)
-
-            if scipy.sparse.isspmatrix_csr(X):
-                if callable(metric):
-                    _distance_func = metric
-                else:
-                    try:
-                        _distance_func = sparse.sparse_named_distances[metric]
-                        if metric in sparse.sparse_need_n_features:
-                            metric_kwds["n_features"] = X.shape[1]
-                    except KeyError as e:
-                        raise ValueError(
-                            "Metric {} not supported for sparse data".format(metric)
-                        ) from e
-
-                # Create a partial function for distances with arguments
-                if len(metric_kwds) > 0:
-                    dist_args = tuple(metric_kwds.values())
-
-                    @numba.njit()
-                    def _partial_dist_func(ind1, data1, ind2, data2):
-                        return _distance_func(ind1, data1, ind2, data2, *dist_args)
-
-                    distance_func = _partial_dist_func
-                else:
-                    distance_func = _distance_func
-                # metric_nn_descent = sparse.make_sparse_nn_descent(
-                #     distance_func, tuple(metric_kwds.values())
-                # )
-
-                if verbose:
-                    print(ts(), "Building RP forest with", str(n_trees), "trees")
-
-                rp_forest = make_forest(X, n_neighbors, n_trees, rng_state, angular)
-                leaf_array = rptree_leaf_array(rp_forest)
-
-                if verbose:
-                    print(ts(), "NN descent for", str(n_iters), "iterations")
-                knn_indices, knn_dists = sparse_nn.sparse_nn_descent(
-                    X.indices,
-                    X.indptr,
-                    X.data,
-                    X.shape[0],
-                    n_neighbors,
-                    rng_state,
-                    max_candidates=60,
-                    sparse_dist=distance_func,
-                    low_memory=low_memory,
-                    rp_tree_init=True,
-                    leaf_array=leaf_array,
-                    n_iters=n_iters,
-                    verbose=verbose,
-                )
-            else:
-                # metric_nn_descent = make_nn_descent(
-                #     distance_func, tuple(metric_kwds.values())
-                # )
-                if len(metric_kwds) > 0:
-                    dist_args = tuple(metric_kwds.values())
-
-                    @numba.njit()
-                    def _partial_dist_func(x, y):
-                        return _distance_func(x, y, *dist_args)
-
-                    distance_func = _partial_dist_func
-                else:
-                    distance_func = _distance_func
-
-                if verbose:
-                    print(ts(), "Building RP forest with", str(n_trees), "trees")
-                rp_forest = make_forest(X, n_neighbors, n_trees, rng_state, angular)
-                leaf_array = rptree_leaf_array(rp_forest)
-                if verbose:
-                    print(ts(), "NN descent for", str(n_iters), "iterations")
-                knn_indices, knn_dists = nn_descent(
-                    X,
-                    n_neighbors,
-                    rng_state,
-                    max_candidates=60,
-                    dist=distance_func,
-                    low_memory=low_memory,
-                    rp_tree_init=True,
-                    leaf_array=leaf_array,
-                    n_iters=n_iters,
-                    verbose=verbose,
-                )
->>>>>>> 3529dc5e
 
     if verbose:
         print(ts(), "Finished Nearest Neighbor Search")
@@ -1935,26 +1812,20 @@
             )
         else:
             # Standard case
-<<<<<<< HEAD
+            self._small_data = False
+            # Standard case
+            if self._sparse_data and self.metric in pynn_sparse_named_distances:
+                nn_metric = self.metric
+            elif not self._sparse_data and self.metric in pynn_named_distances:
+                nn_metric = self.metric
+            else:
+                nn_metric = self._input_distance_func
+
             (
                 self._knn_indices,
                 self._knn_dists,
                 self._knn_search_index,
             ) = nearest_neighbors(
-=======
-            self._small_data = False
-            # pass string identifier if pynndescent also defines distance metric
-            if _HAVE_PYNNDESCENT:
-                if self._sparse_data and self.metric in pynn_sparse_named_distances:
-                    nn_metric = self.metric
-                elif not self._sparse_data and self.metric in pynn_named_distances:
-                    nn_metric = self.metric
-                else:
-                    nn_metric = self._input_distance_func
-            else:
-                nn_metric = self._input_distance_func
-            (self._knn_indices, self._knn_dists, self._rp_forest) = nearest_neighbors(
->>>>>>> 3529dc5e
                 X[index],
                 self._n_neighbors,
                 nn_metric,
@@ -1981,45 +1852,6 @@
                 self.verbose,
             )
 
-<<<<<<< HEAD
-=======
-            if not _HAVE_PYNNDESCENT:
-                self._search_graph = scipy.sparse.lil_matrix(
-                    (X[index].shape[0], X[index].shape[0]), dtype=np.int8
-                )
-                _rows = []
-                _data = []
-                for i in self._knn_indices:
-                    _non_neg = i[i >= 0]
-                    _rows.append(_non_neg)
-                    _data.append(np.ones(_non_neg.shape[0], dtype=np.int8))
-
-                self._search_graph.rows = _rows
-                self._search_graph.data = _data
-                self._search_graph = self._search_graph.maximum(
-                    self._search_graph.transpose()
-                ).tocsr()
-
-                if (self.metric != "precomputed") and (len(self._metric_kwds) > 0):
-                    # Create a partial function for distances with arguments
-                    _distance_func = self._input_distance_func
-                    _dist_args = tuple(self._metric_kwds.values())
-                    if self._sparse_data:
-
-                        @numba.njit()
-                        def _partial_dist_func(ind1, data1, ind2, data2):
-                            return _distance_func(ind1, data1, ind2, data2, *_dist_args)
-
-                        self._input_distance_func = _partial_dist_func
-                    else:
-
-                        @numba.njit()
-                        def _partial_dist_func(x, y):
-                            return _distance_func(x, y, *_dist_args)
-
-                        self._input_distance_func = _partial_dist_func
-
->>>>>>> 3529dc5e
         # Currently not checking if any duplicate points have differing labels
         # Might be worth throwing a warning...
         if y is not None:
@@ -2233,73 +2065,11 @@
             indices_sorted = np.argsort(dmat_shortened)
             indices = submatrix(indices, indices_sorted, self._n_neighbors)
             dists = submatrix(dmat_shortened, indices_sorted, self._n_neighbors)
-<<<<<<< HEAD
         else:
             epsilon = 0.24 if self._knn_search_index._angular_trees else 0.12
             indices, dists = self._knn_search_index.query(
                 X, self.n_neighbors, epsilon=epsilon
             )
-=======
-        elif _HAVE_PYNNDESCENT:
-            indices, dists = self._rp_forest.query(X, self.n_neighbors)
-        elif self._sparse_data:
-            if not scipy.sparse.issparse(X):
-                X = scipy.sparse.csr_matrix(X)
-
-            init = sparse_nn.sparse_initialise_search(
-                self._rp_forest,
-                self._raw_data.indices,
-                self._raw_data.indptr,
-                self._raw_data.data,
-                X.indices,
-                X.indptr,
-                X.data,
-                int(
-                    self._n_neighbors
-                    * self.transform_queue_size
-                    * (1 + int(self._sparse_data))
-                ),
-                rng_state,
-                self._input_distance_func,
-            )
-            result = sparse_nn.sparse_initialized_nnd_search(
-                self._raw_data.indices,
-                self._raw_data.indptr,
-                self._raw_data.data,
-                self._search_graph.indptr,
-                self._search_graph.indices,
-                init,
-                X.indices,
-                X.indptr,
-                X.data,
-                self._input_distance_func,
-            )
-
-            indices, dists = deheap_sort(result)
-            indices = indices[:, : self._n_neighbors]
-            dists = dists[:, : self._n_neighbors]
-        else:
-            init = initialise_search(
-                self._rp_forest,
-                self._raw_data,
-                X,
-                int(self._n_neighbors * self.transform_queue_size),
-                rng_state,
-                self._input_distance_func,
-            )
-            result = initialized_nnd_search(
-                self._raw_data,
-                self._search_graph.indptr,
-                self._search_graph.indices,
-                init,
-                X,
-                self._input_distance_func,
-            )
-
-            indices, dists = deheap_sort(result)
-            indices = indices[:, : self._n_neighbors]
-            dists = dists[:, : self._n_neighbors]
->>>>>>> 3529dc5e
 
         dists = dists.astype(np.float32, order="C")
 
